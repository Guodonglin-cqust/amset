# coding: utf-8
import gzip
import warnings
import time
import logging
import json
from pstats import Stats
from random import random
from scipy.interpolate import griddata
from pprint import pprint
import os
from sys import stdout as STDOUT

import numpy as np
from math import log, pi

from pymatgen.electronic_structure.boltztrap import BoltztrapRunner
from pymatgen.io.vasp import Vasprun, Spin, Structure
from pymatgen.symmetry.analyzer import SpacegroupAnalyzer
from monty.json import MontyEncoder
import cProfile
from copy import deepcopy
import multiprocessing
from joblib import Parallel, delayed
from analytical_band_from_BZT import Analytical_bands, outer, get_dos_from_poly_bands, get_energy, get_poly_energy

from tools import norm, grid_norm, generate_k_mesh_axes, create_grid, array_to_kgrid, normalize_array, f0, df0dE, cos_angle, \
        fermi_integral, GB, calculate_Sio, calculate_Sio_list, remove_from_grid, get_tp, \
        remove_duplicate_kpoints, get_angle, sort_angles, get_closest_k, \
        get_energy_args, calc_analytical_energy, get_bindex_bspin, \
        get_bs_extrema, AmsetError, kpts_to_first_BZ
from constants import hbar, m_e, Ry_to_eV, A_to_m, m_to_cm, A_to_nm, e, k_B,\
                        epsilon_0, default_small_E, dTdz, sq3


__author__ = "Alireza Faghaninia, Jason Frost, Anubhav Jain"
__copyright__ = "Copyright 2017, HackingMaterials"
__version__ = "0.1"
__maintainer__ = "Alireza Faghaninia"
__email__ = "alireza.faghaninia@gmail.com"
__status__ = "Development"
__date__ = "July 2017"



class AMSET(object):
    """ This class is used to run AMSET on a pymatgen from a VASP run (i.e. vasprun.xml). AMSET is an ab initio model
    for calculating the mobility and Seebeck coefficient using Bolƒtzmann transport equation (BTE). The band structure
    in the Brilluin zone (BZ) is extracted from vasprun.xml to calculate the group velocity and transport properties
    in presence of various scattering mechanisms.

     Currently the following scattering mechanisms with their corresponding three-letter abbreviations implemented are:
     ionized impurity scattering (IMP), acoustic phonon deformation potential (ACD), piezoelectric (PIE), and charged
     dislocation scattering (DIS). Also, longitudinal polar optical phonon (POP) in implemented as an inelastic
     scattering mechanism that can alter the electronic distribution (the reason BTE has to be solved explicitly; for
     more information, see references [R, A]).

     you can control the level of theory via various inputs. For example, by assuming that the band structure is
     isotropic at the surrounding point of each k-point (i.e. bs_is_isotropic == True), once can significantly reduce
     the computational effort needed for accurate numerical integration of the scatterings.

    * a small comment on the structure of this code: the calculations are done and stred in two main dictionary type
    variable called kgrid and egrid. kgrid contains all calculations that are done in k-space meaning that for each
    k-point and each band that is included there is a number/vector/property stored. On the other hand, the egrid
    is everything in energy scale hence we have number/vector/property stored at each energy point.

     References:
         [R]: D. L. Rode, Low-Field Electron Transport, Elsevier, 1975, vol. 10., DOI: 10.1016/S0080-8784(08)60331-2
         [A]: A. Faghaninia, C. S. Lo and J. W. Ager, Phys. Rev. B, "Ab initio electronic transport model with explicit
          solution to the linearized Boltzmann transport equation" 2015, 91(23), 5100., DOI: 10.1103/PhysRevB.91.235123
         [Q]: B. K. Ridley, Quantum Processes in Semiconductors, oxford university press, Oxford, 5th edn., 2013.
          DOI: 10.1093/acprof:oso/9780199677214.001.0001

     """
    def __init__(self, calc_dir, material_params, model_params={}, performance_params={},
                 dopings=None, temperatures=None, k_integration=True, e_integration=False, fermi_type='k', loglevel=None):
        """
        Args:
            calc_dir (str): path to the vasprun.xml (a required argument)
            material_params (dict): parameters related to the material (a required argument)
            model_params (dict): parameters related to the model used and the level of theory
            performance_params (dict): parameters related to convergence, speed, etc.
            dopings ([float]): list of input carrier concentrations; c<0 for electrons and c>0 for holes
            temperatures ([float]): list of input temperatures
            loglevel (int): e.g. logging.DEBUG
        """

        logging.basicConfig(level=loglevel or logging.DEBUG)
        self.calc_dir = calc_dir
        self.dopings = dopings or [-1e20, 1e20]
        self.all_types = list(set([get_tp(c) for c in self.dopings]))
        self.tp_title = {"n": "conduction band(s)", "p": "valence band(s)"}
        self.temperatures = temperatures or map(float, [300, 600])
        self.debug_tp = get_tp(self.dopings[0])
        logging.debug("""debug_tp: "{}" """.format(self.debug_tp))
        self.set_model_params(model_params)
        self.set_material_params(material_params)
        self.set_performance_params(performance_params)
        self.k_integration = k_integration
        self.e_integration = e_integration
        self.fermi_calc_type = fermi_type

        self.read_vrun(calc_dir=self.calc_dir, filename="vasprun.xml")
        if self.poly_bands0 is not None:
            self.cbm_vbm["n"]["energy"] = self.dft_gap
            self.cbm_vbm["p"]["energy"] = 0.0
            self.cbm_vbm["n"]["kpoint"] = self.cbm_vbm["p"]["kpoint"] = self.poly_bands0[0][0][0]

        self.num_cores = max(int(multiprocessing.cpu_count()/4), self.max_ncpu)
        if self.parallel:
            logging.info("number of cpu used in parallel mode: {}".format(self.num_cores))

    def run_profiled(self, coeff_file=None, kgrid_tp="coarse", write_outputs=True):
        profiler = cProfile.Profile()
        profiler.runcall(lambda: self.run(coeff_file, kgrid_tp=kgrid_tp,
                                           write_outputs=write_outputs))
        stats = Stats(profiler, stream=STDOUT)
        stats.strip_dirs()
        stats.sort_stats('cumulative')
        stats.print_stats(15)  # only print the top 10 (10 slowest functions)


    def run(self, coeff_file=None, kgrid_tp="coarse", write_outputs=True, test_k_anisotropic=False):
        """
        Function to run AMSET and generate the main outputs.

        Args:
        coeff_file: the path to fort.123* file containing the coefficients of
            the interpolated band structure generated by a modified version of
            BoltzTraP. If None, BoltzTraP will run to generate the file.
        kgrid_tp (str): define the density of k-point mesh.
            options: 'very coarse', 'coarse', 'fine'
        """
        if not coeff_file:
            logging.warning('\nRunning BoltzTraP to generate the cube file...')
            boltztrap_runner = BoltztrapRunner(bs=self.bs, nelec=self.nelec,
                    doping=list(set([abs(d) for d in self.dopings])),
                            tmax=max(self.temperatures))
            boltztrap_runner.run(path_dir=self.calc_dir)
            # BoltztrapRunner().run(path_dir=self.calc_dir)
            coeff_file = os.path.join(self.calc_dir, 'boltztrap', 'fort.123')
            if not os.path.exists(coeff_file):
                raise AmsetError('{} does not exist! generating the cube file '
                '(i.e. fort.123) requires a modified version of BoltzTraP. '
                             'Contact {}'.format(coeff_file, __email__))

        mo_labels = self.elastic_scatterings + self.inelastic_scatterings + ['overall', 'average']
        self.mobility = {tp: {el_mech: {c: {T: [0, 0, 0] for T in self.temperatures} for c in
                  self.dopings} for el_mech in mo_labels} for tp in ["n", "p"]}

        # self.find_all_important_points()
        ## all_important_pts = get_bs_extrema(self.bs, coeff_file, nk_ibz=self.nkdos,
        ##         v_cut=self.v_min, min_normdiff=0.1, Ecut=self.Ecut, nex_max=20, return_global=False, niter=10)
        # kpts = self.generate_kmesh(important_points=self.important_pts, kgrid_tp=kgrid_tp)
        # analytical_band_tuple, kpts, energies = self.get_energy_array(coeff_file, kpts, once_called=False, return_energies=True)


        kpts = self.generate_kmesh(important_points={'n': [[0.0, 0.0, 0.0]], 'p': [[0.0, 0.0, 0.0]]}, kgrid_tp='uniform')
        analytical_band_tuple, kpts, energies = self.get_energy_array(coeff_file, kpts, once_called=False, return_energies=True)

        logging.debug("self.cbm_vbm: {}".format(self.cbm_vbm))
        cbm_idx = np.argmin(energies['n'])
        logging.debug("actual CBM k: {}".format(kpts['n'][cbm_idx]))
        logging.debug("actual CBM: {}".format(energies['n'][cbm_idx]))
        vbm_idx = np.argmax(energies['p'])
        logging.debug("actual VBM k: {}".format(kpts['p'][vbm_idx]))
        logging.debug("actual VBM: {}".format(energies['p'][vbm_idx]))

        start_time_fermi = time.time()
        if self.fermi_calc_type == 'k':
            self.fermi_level = self.find_fermi_k()

        self.find_all_important_points()
        ## kpts = self.generate_kmesh(important_points=self.important_pts, kgrid_tp=kgrid_tp)
        ## analytical_band_tuple, kpts, energies = self.get_energy_array(coeff_file, kpts, once_called=False, return_energies=True)

        # self.denominator = {c: {T: {'p': 0.0, 'n': 0.0} for T in self.temperatures} for c in self.dopings}
        # for c in self.dopings:
        #     for T in self.temperatures:
        #         f0_all = 1 / (np.exp((self.energy_array['n'] - self.fermi_level[c][T]) / (k_B * T)) + 1)
        #         f0p_all = 1 / (np.exp((self.energy_array['p'] - self.fermi_level[c][T]) / (k_B * T)) + 1)
        #         self.denominator[c][T]['n'] = 3 * default_small_E * self.integrate_over_states(f0_all, 'n') + 1e-10
        #         self.denominator[c][T]['p'] = 3 * default_small_E * self.integrate_over_states(1-f0p_all, 'p') + 1e-10
        #
        #
        # print('denominator:')
        # print(self.denominator)

        logging.info('time to calculate the fermi levels: {}s'.format(time.time() - start_time_fermi))

        # once_called = False
        for i in range(max(len(self.important_pts['n']), len(self.important_pts['p']))):
            once_called = True
            self.count_mobility = {'n': True, 'p': True}
            important_points = {'n': None, 'p': None}
            if i == 0:
                once_called = False
            for tp in ['p', 'n']:
                try:
                    important_points[tp] = [self.important_pts[tp][i]]
                except:
                    important_points[tp] = [self.important_pts[tp][0]]
                    self.count_mobility[tp] = False

            kpts = self.generate_kmesh(important_points=important_points,kgrid_tp=kgrid_tp)
            analytical_band_tuple, kpts = self.get_energy_array(coeff_file, kpts, once_called=once_called)
            self.init_kgrid(kpts, important_points, analytical_band_tuple, once_called=once_called)

            self.denominator = {c: {T: {'p': 0.0, 'n': 0.0} for T in self.temperatures} for c in self.dopings}
            for c in self.dopings:
                for T in self.temperatures:
                    f0_all = 1 / (np.exp((self.energy_array['n'] - self.fermi_level[c][T]) / (k_B * T)) + 1)
                    f0p_all = 1 / (np.exp((self.energy_array['p'] - self.fermi_level[c][T]) / (k_B * T)) + 1)
                    self.denominator[c][T]['n'] = 3 * default_small_E * self.integrate_over_states(f0_all, 'n') + 1e-10
                    self.denominator[c][T]['p'] = 3 * default_small_E * self.integrate_over_states(1-f0p_all, 'p') + 1e-10


            print('denominator:')
            print(self.denominator)

            # logging.debug("self.cbm_vbm: {}".format(self.cbm_vbm))
            # cbm_idx = np.argmin(self.kgrid['n']['energy'][0])
            # logging.debug("actual CBM k: {}".format(self.kgrid['n']['kpoints'][0][cbm_idx]))
            # logging.debug("actual CBM: {}".format(self.kgrid['n']['energy'][0][cbm_idx]))
            # vbm_idx = np.argmax(self.kgrid['p']['energy'][0])
            # logging.debug("actual VBM k: {}".format(self.kgrid['p']['kpoints'][0][vbm_idx]))
            # logging.debug("actual VBM: {}".format(self.kgrid['p']['energy'][0][vbm_idx]))
            #
            # start_time_fermi = time.time()
            # if self.fermi_calc_type == 'k':
            #     self.fermi_level = self.find_fermi_k()
            # logging.info('time to calculate the fermi levels: {}s'.format(time.time() - start_time_fermi))

            # for now, I keep once_called as False in init_egrid until I get rid of egrid mobilities
            self.init_egrid(once_called=False, dos_tp="standard")
            logging.info('fermi level = {}'.format(self.fermi_level))
            self.bandgap = min(self.egrid["n"]["all_en_flat"]) - max(self.egrid["p"]["all_en_flat"])
            if abs(self.bandgap - (self.cbm_vbm["n"]["energy"] - self.cbm_vbm["p"]["energy"] + self.scissor)) > k_B * 300:
                warnings.warn("The band gaps do NOT match! The selected k-mesh is probably too coarse.")
                # raise ValueError("The band gaps do NOT match! The selected k-mesh is probably too coarse.")

            # initialize g in the egrid
            self.map_to_egrid("g", c_and_T_idx=True, prop_type="vector")
            self.map_to_egrid(prop_name="velocity", c_and_T_idx=False, prop_type="vector")

            # find the indexes of equal energy or those with ±hbar*W_POP for scattering via phonon emission and absorption
            if not self.bs_is_isotropic or "POP" in self.inelastic_scatterings:
                self.generate_angles_and_indexes_for_integration()

            # calculate all elastic scattering rates in kgrid and then map it to egrid:
            for sname in self.elastic_scatterings:
                self.s_elastic(sname=sname)
                self.map_to_egrid(prop_name=sname)

            self.map_to_egrid(prop_name="_all_elastic")
            self.map_to_egrid(prop_name="relaxation time")

            for c in self.dopings:
                for T in self.temperatures:
                    fermi = self.fermi_level[c][T]
                    for tp in ["n", "p"]:
                        fermi_norm = fermi - self.cbm_vbm[tp]["energy"]
                        for ib in range(len(self.kgrid[tp]["energy"])):
                            for ik in range(len(self.kgrid[tp]["kpoints"][ib])):
                                E = self.kgrid[tp]["energy"][ib][ik]
                                v = self.kgrid[tp]["velocity"][ib][ik]
                                self.kgrid[tp]["f0"][c][T][ib][ik] = f0(E, fermi, T) * 1.0
                                self.kgrid[tp]["df0dk"][c][T][ib][ik] = hbar * df0dE(E, fermi, T) * v  # in cm
                                self.kgrid[tp]["electric force"][c][T][ib][ik] = \
                                    -1 * self.kgrid[tp]["df0dk"][c][T][ib][ik] * \
                                    default_small_E / hbar  # in 1/s

                                E_norm = E - self.cbm_vbm[tp]["energy"]
                                self.kgrid[tp]["thermal force"][c][T][ib][ik] = \
                                    - v * f0(E_norm, fermi_norm, T) * (1 - f0(
                                    E_norm, fermi_norm, T)) * (E_norm / (k_B * T)-\
                                    self.egrid["Seebeck_integral_numerator"][c][
                                        T][tp] / self.egrid[
                                            "Seebeck_integral_denominator"][c][
                                            T][tp]) * dTdz / T
                    dop_tp = get_tp(c)
                    f0_removed = self.array_from_kgrid('f0', dop_tp, c, T)
                    f0_all = 1 / (np.exp((self.energy_array[dop_tp] - self.fermi_level[c][T]) / (k_B * T)) + 1)
                    if c < 0:
                        electrons = self.integrate_over_states(f0_all, dop_tp)
                        logging.info('k-integral of f0 above band gap at c={}, T={}: {}'.format(c, T, electrons))
                    if c > 0:
                        holes = self.integrate_over_states(1-f0_all, dop_tp)
                        logging.info('k-integral of 1-f0 below band gap at c={}, T={}: {}'.format(c, T, holes))

            self.map_to_egrid(prop_name="f0", c_and_T_idx=True, prop_type="vector")
            self.map_to_egrid(prop_name="df0dk", c_and_T_idx=True, prop_type="vector")

            # solve BTE in presence of electric and thermal driving force to get perturbation to Fermi-Dirac: g
            self.solve_BTE_iteratively()

            if self.k_integration:
                self.calculate_transport_properties_with_k(test_k_anisotropic, important_points)
            if self.e_integration:
                self.calculate_transport_properties_with_E()

            kgrid_rm_list = ["effective mass", "kweights",
                             "f_th", "S_i_th", "S_o_th"]
            self.kgrid = remove_from_grid(self.kgrid, kgrid_rm_list)

            if self.k_integration:
                pprint(self.mobility)
            if self.e_integration:
                pprint(self.egrid["n"]["mobility"])
                pprint(self.egrid["p"]["mobility"])

        if write_outputs:
            self.to_file()

    def generate_kmesh(self, important_points, kgrid_tp='coarse'):
        self.kgrid_array = {}
        self.kgrid_array_cartesian = {}
        self.k_hat_array = {}
        self.k_hat_array_cartesian = {}
        self.dv_grid = {}
        kpts = {}
        for tp in ['n', 'p']:
            points_1d = generate_k_mesh_axes(important_points[tp], kgrid_tp, one_list=True)
            self.kgrid_array[tp] = create_grid(points_1d)
            kpts[tp] = array_to_kgrid(self.kgrid_array[tp])
            N = self.kgrid_array[tp].shape
            self.kgrid_array_cartesian[tp] = np.zeros((N[0], N[1], N[2], 3))
            for ii in range(N[0]):
                for jj in range(N[1]):
                    for kk in range(N[2]):
                        self.kgrid_array_cartesian[tp][ii,jj,kk,:] = self._rec_lattice.get_cartesian_coords(self.kgrid_array[tp][ii,jj,kk])   # 1/A

            # generate a normalized numpy array of vectors pointing in the direction of k
            self.k_hat_array[tp] = normalize_array(self.kgrid_array[tp])
            self.k_hat_array_cartesian[tp] = normalize_array(self.kgrid_array_cartesian[tp])
            self.dv_grid[tp] = self.find_dv(self.kgrid_array[tp])

            # logging.info("number of original ibz {}-type k-points: {}".format(tp, len(kpts[tp])))
            # logging.debug("time to get the ibz k-mesh: \n {}".format(time.time()-start_time))
            # start_time = time.time()
        return kpts

    def get_energy_array(self, coeff_file, kpts, once_called=False, return_energies=False):
        start_time = time.time()
        # if not once_called:
        sg = SpacegroupAnalyzer(self._vrun.final_structure)
        self.rotations, _ = sg._get_symmetry()
        logging.info("self.nkibz = {}".format(self.nkibz))

        analytical_band_tuple = None
        # TODO for now, I get these parameters everytime which is wasteful but I only need to run this part once
        # if not once_called:
        if True: # We only need to set all_bands once
            # TODO-JF: this if setup energy calculation for SPB and actual BS it would be nice to do this in two separate functions
            # if using analytical bands: create the object, determine list of band indices, and get energy info
            if self.poly_bands0 is None:
                logging.debug("start interpolating bands from {}".format(coeff_file))
                analytical_bands = Analytical_bands(coeff_file=coeff_file)
                # all_ibands supposed to start with index of last valence band then
                # VBM-1 ... and then index of CBM then CBM+1 ...
                self.all_ibands = []
                for i, tp in enumerate(["p", "n"]):
                    sgn = (-1) ** (i + 1)
                    for ib in range(self.cbm_vbm[tp]["included"]):
                        self.all_ibands.append(self.cbm_vbm[tp]["bidx"] + sgn * ib)

                logging.debug("all_ibands: {}".format(self.all_ibands))

                # # @albalu what are all of these variables (in the next 5 lines)? I don't know but maybe we can lump them together
                # engre, latt_points, nwave, nsym, nsymop, symop, br_dir = analytical_bands.get_engre(iband=all_ibands)
                # nstv, vec, vec2 = analytical_bands.get_star_functions(latt_points, nsym, symop, nwave, br_dir=br_dir)
                # out_vec2 = np.zeros((nwave, max(nstv), 3, 3))
                # for nw in xrange(nwave):
                #     for i in xrange(nstv[nw]):
                #         out_vec2[nw, i] = outer(vec2[nw, i], vec2[nw, i])
                engre, nwave, nsym, nstv, vec, vec2, out_vec2, br_dir = \
                    get_energy_args(coeff_file, self.all_ibands)
                analytical_band_tuple = (analytical_bands, engre, nwave, nsym, nstv, vec, vec2, out_vec2, br_dir)
            # if using poly bands, remove duplicate k points (@albalu I'm not really sure what this is doing)
            else:
                # first modify the self.poly_bands to include all symmetrically equivalent k-points (k_i)
                # these points will be used later to generate energy based on the minimum norm(k-k_i)

                self.poly_bands = np.array(self.poly_bands0)
                for ib in range(len(self.poly_bands0)):
                    for valley in range(len(self.poly_bands0[ib])):
                        self.poly_bands[ib][valley][0] = remove_duplicate_kpoints(
                            self.get_sym_eq_ks_in_first_BZ(self.poly_bands0[ib][valley][0], cartesian=True))

            logging.debug("time to get engre and calculate the outvec2: {} seconds".format(time.time() - start_time))

        # calculate only the CBM and VBM energy values - @albalu why is this separate from the other energy value calculations?
        # here we assume that the cbm and vbm k-point coordinates read from vasprun.xml are correct:

        if not once_called:
            for i, tp in enumerate(["p", "n"]):
                sgn = (-1) ** i

                # just calculating the first valence and the conduction band
                if self.poly_bands is None:
                    energy, velocity, effective_m = calc_analytical_energy(
                            self.cbm_vbm[tp]["kpoint"],engre[i * self.cbm_vbm["p"][
                            "included"]],nwave, nsym, nstv, vec, vec2, out_vec2,
                            br_dir, sgn, scissor=self.scissor)
                else:
                    energy, velocity, effective_m = self.calc_poly_energy(
                            self.cbm_vbm[tp]["kpoint"], tp, 0)

                # @albalu why is there already an energy value calculated from vasp that this code overrides? # we are renormalizing the E vlues as the new energy has a different reference energy
                self.offset_from_vrun = energy - self.cbm_vbm[tp]["energy"]
                logging.debug("offset from vasprun energy values for {}-type = {} eV".format(tp, self.offset_from_vrun))
                self.cbm_vbm[tp]["energy"] = energy
                self.cbm_vbm[tp]["eff_mass_xx"] = effective_m.diagonal()

            if self.poly_bands is None:
                self.dos_emax += self.offset_from_vrun
                self.dos_emin += self.offset_from_vrun

            logging.debug("cbm_vbm after recalculating their energy values:\n {}".format(self.cbm_vbm))
            self._avg_eff_mass = {tp: abs(np.mean(self.cbm_vbm[tp]["eff_mass_xx"])) for tp in ["n", "p"]}

        # calculate the energy at initial ibz k-points and look at the first band to decide on additional/adaptive ks
        start_time = time.time()
        energies = {"n": [0.0 for ik in kpts['n']], "p": [0.0 for ik in kpts['p']]}
        velocities = {"n": [[0.0, 0.0, 0.0] for ik in kpts['n']], "p": [[0.0, 0.0, 0.0] for ik in kpts['p']]}

        self.pos_idx = {'n': [], 'p': []}
        self.num_bands = {tp: self.cbm_vbm[tp]["included"] for tp in ['n', 'p']}
        self.energy_array = {'n': [], 'p': []}

        # calculate energies
        for i, tp in enumerate(["p", "n"]):
            sgn = (-1) ** i
            for ib in range(self.cbm_vbm[tp]["included"]):
                if not self.parallel or self.poly_bands is not None:  # The PB generator is fast enough no need for parallelization
                    for ik in range(len(kpts[tp])):
                        if self.poly_bands is None:
                            energy, velocities[tp][ik], effective_m = calc_analytical_energy(kpts[tp][ik],engre[i * self.cbm_vbm[
                                "p"]["included"] + ib],nwave, nsym, nstv, vec, vec2,out_vec2, br_dir, sgn, scissor=self.scissor)
                        else:
                            energy, velocities[tp][ik], effective_m = self.calc_poly_energy(kpts[tp][ik], tp, ib)
                        energies[tp][ik] = energy
                else:
                    results = Parallel(n_jobs=self.num_cores)(delayed(get_energy)(kpts[tp][ik],engre[i * self.cbm_vbm["p"][
                        "included"] + ib], nwave, nsym, nstv, vec, vec2, out_vec2, br_dir) for ik in range(len(kpts[tp])))
                    for ik, res in enumerate(results):
                        energies[tp][ik] = res[0] * Ry_to_eV - sgn * self.scissor / 2.0
                        velocities[tp][ik] = abs(res[1] / hbar * A_to_m * m_to_cm * Ry_to_eV)

                self.energy_array[tp].append(self.grid_from_ordered_list(energies[tp], tp, none_missing=True))

                if ib == 0:      # we only include the first band to decide on order of ibz k-points
                    e_sort_idx = np.array(energies[tp]).argsort() if tp == "n" else np.array(energies[tp]).argsort()[::-1]
                    energies[tp] = [energies[tp][ie] for ie in e_sort_idx]
                    velocities[tp] = [velocities[tp][ie] for ie in e_sort_idx]
                    self.pos_idx[tp] = np.array(range(len(e_sort_idx)))[e_sort_idx].argsort()
                    kpts[tp] = [kpts[tp][ie] for ie in e_sort_idx]


            # self.energy_array[tp] = [self.grid_from_ordered_list(energies[tp], none_missing=True) for ib in range(self.num_bands[tp])]

            # e_sort_idx = np.array(energies[tp]).argsort() if tp =="n" else np.array(energies[tp]).argsort()[::-1]

            # energies[tp] = [energies[tp][ie] for ie in e_sort_idx]

            # self.dos_end = max(energies["n"])
            # self.dos_start = min(energies["p"])

            # velocities[tp] = [velocities[tp][ie] for ie in e_sort_idx]
            # self.pos_idx[tp] = np.array(range(len(e_sort_idx)))[e_sort_idx].argsort()

            # kpts[tp] = [kpts[tp][ie] for ie in e_sort_idx]

        N_n = self.kgrid_array['n'].shape

        for ib in range(self.num_bands['n']):
            logging.debug('energy (type n, band {}):'.format(ib))
            logging.debug(self.energy_array['n'][ib][(N_n[0] - 1) / 2, (N_n[1] - 1) / 2, :])
        logging.debug("time to calculate ibz energy, velocity info and store them to variables: \n {}".format(time.time()-start_time))

        if self.poly_bands is not None:
            all_bands_energies = {"n": [], "p": []}
            for tp in ["p", "n"]:
                all_bands_energies[tp] = energies[tp]
                for ib in range(1, len(self.poly_bands)):
                    for ik in range(len(kpts[tp])):
                        energy, velocity, effective_m = get_poly_energy(
                            self._rec_lattice.get_cartesian_coords(kpts[ik]) / A_to_nm,
                            poly_bands=self.poly_bands, type=tp, ib=ib, bandgap=self.dft_gap + self.scissor)
                        all_bands_energies[tp].append(energy)
            self.dos_emin = min(all_bands_energies["p"])
            self.dos_emax = max(all_bands_energies["n"])

        del velocities, e_sort_idx

        # calculation of the density of states (DOS)
        if not once_called:
            if self.poly_bands is None:
                emesh, dos, dos_nbands, bmin=analytical_bands.get_dos_from_scratch(
                        self._vrun.final_structure, [
                        self.nkdos, self.nkdos, self.nkdos],self.dos_emin,
                        self.dos_emax,int(round((self.dos_emax - self.dos_emin) \
                        / max(self.dE_min, 0.0001))), width=self.dos_bwidth,
                        scissor=self.scissor, vbmidx=self.cbm_vbm["p"]["bidx"])
                logging.debug("dos_nbands: {} \n".format(dos_nbands))
                self.dos_normalization_factor = dos_nbands if self.soc else dos_nbands * 2
                self.dos_start = min(self._vrun.get_band_structure().as_dict()["bands"]["1"][bmin]) \
                                 + self.offset_from_vrun - self.scissor/2.0
                self.dos_end = max(self._vrun.get_band_structure().as_dict()["bands"]["1"][bmin+dos_nbands]) \
                               + self.offset_from_vrun + self.scissor / 2.0
            else:
                logging.debug("here self.poly_bands: \n {}".format(self.poly_bands))
                emesh, dos = get_dos_from_poly_bands(self._vrun.final_structure, self._rec_lattice,
                        [self.nkdos, self.nkdos, self.nkdos], self.dos_emin,
                        self.dos_emax, int(round((self.dos_emax - self.dos_emin) \
                        / max(self.dE_min, 0.0001))),poly_bands=self.poly_bands,
                        bandgap=self.cbm_vbm["n"]["energy"] - self.cbm_vbm["p"][
                        "energy"], width=self.dos_bwidth, SPB_DOS=False)
                self.dos_normalization_factor = len(self.poly_bands) * 2 * 2
                # it is *2 elec/band & *2 because DOS repeats in valence/conduction
                self.dos_start = self.dos_emin
                self.dos_end = self.dos_emax


            logging.info("DOS normalization factor: {}".format(self.dos_normalization_factor))

            integ = 0.0
            self.dos_start = abs(emesh - self.dos_start).argmin()
            self.dos_end = abs(emesh - self.dos_end).argmin()
            for idos in range(self.dos_start, self.dos_end):
                # if emesh[idos] > self.cbm_vbm["n"]["energy"]: # we assume anything below CBM as 0 occupation
                #     break
                integ += (dos[idos + 1] + dos[idos]) / 2 * (emesh[idos + 1] - emesh[idos])

            print("dos integral from {} index to {}: {}".format(self.dos_start,  self.dos_end, integ))

            # logging.debug("dos before normalization: \n {}".format(zip(emesh, dos)))
            dos = [g / integ * self.dos_normalization_factor for g in dos]
            # logging.debug("integral of dos: {} stoped at index {} and energy {}".format(integ, idos, emesh[idos]))

            self.dos = zip(emesh, dos)
            self.dos_emesh = np.array(emesh)
            self.vbm_dos_idx = self.get_Eidx_in_dos(self.cbm_vbm["p"]["energy"])
            self.cbm_dos_idx = self.get_Eidx_in_dos(self.cbm_vbm["n"]["energy"])

            logging.info("vbm and cbm DOS index")
            logging.info(self.vbm_dos_idx)
            logging.info(self.cbm_dos_idx)
            # logging.debug("full dos after normalization: \n {}".format(self.dos))
            # logging.debug("dos after normalization from vbm idx to cbm idx: \n {}".format(self.dos[self.vbm_dos_idx-10:self.cbm_dos_idx+10]))

            self.dos = [list(a) for a in self.dos]

        if return_energies:
            return analytical_band_tuple, kpts, energies
        else:
            return analytical_band_tuple, kpts


    def find_all_important_points(self):
        # generate the k mesh in two forms: numpy array for k-integration and list for e-integration
        if self.important_pts is None:
            self.important_pts, new_cbm_vbm = get_bs_extrema(self.bs, coeff_file, nk_ibz=self.nkdos,
                v_cut=self.v_min, min_normdiff=0.1, Ecut=self.Ecut, nex_max=20, return_global=True, niter=10)
            # self.important_pts = {'n': [self.cbm_vbm["n"]["kpoint"]], 'p': [self.cbm_vbm["p"]["kpoint"]]}
            for tp in ['p', 'n']:
                self.cbm_vbm[tp]['energy'] = new_cbm_vbm[tp]['energy']
                self.cbm_vbm[tp]['kpoint'] = new_cbm_vbm[tp]['kpoint']

        logging.info(('here initial important_pts'))
        logging.info((self.important_pts)) # for some reason the nscf uniform GaAs fitted coeffs return positive mass for valence at Gamma!

        # for tp in ['n', 'p']:
        #     self.important_pts[tp].append(self.cbm_vbm[tp]["kpoint"])
        #     self.important_pts[tp].extend(self.add_extrema[tp])
        # for tp in ['n', 'p']:
        #     all_important_ks = []
        #     for k in self.important_pts[tp]:
        #         all_important_ks +=  list(self.bs.get_sym_eq_kpoints(k))
        #     self.important_pts[tp] = remove_duplicate_kpoints(all_important_ks)


        ################TEST FOR Si##########################################
        # cbm_k = np.array([ 0.48648649,  0.48648649,  0.        ])
        # cbm_k = np.array([ 0.42105263,  0.42105263,  0.        ])

        # cbm_k = np.array([ 0.43105263 , 0.43105263,  0.001     ])
        # self.important_pts = {
        #     # 'n': [[ 0.42905263 , 0.42905263 , 0.001     ]],
        #     'n': [[ -4.26549744e-01,  -4.26549744e-01,  -1.35782351e-08]],
        #     # 'n': [[ 0.47058824,  0.47058824,  0.        ]],
        #     'p': [[0.0, 0.0, 0.0]]}
        #     'n': np.vstack((self.bs.get_sym_eq_kpoints(cbm_k),self.bs.get_sym_eq_kpoints(-cbm_k)))
        # }
        #################################################################

        ################TEST FOR GaAs-L ##########################################
        # self.important_pts = {'p': [np.array([ 0.,  0.,  0.])],
        #                       # 'n': [np.array([-0.5,  0. ,  0. ])]}
        #                       # 'n': [np.array([ 0.,  0.,  0.]), np.array([0.5,  0.5 ,  0.5 ]), np.array([ 0.5,  0.,  0.5])]}
        #                     'n': [np.array([ 0.,  0.,  0.]), np.array([0.5,  0.5 ,  0.5 ])]}

                              # 'n': [np.array([ 0.5,  0.5,  0.5]),
                              #       np.array([-0.5,  0. ,  0. ]), np.array([ 0. , -0.5,  0. ]), np.array([ 0. ,  0. , -0.5])
                              #       , np.array([0.5,  0. ,  0. ]), np.array([ 0. , 0.5,  0. ]), np.array([ 0. ,  0. , 0.5])
                              #       ]}



        #################################################################
        logging.info('Here are the final extrema considered: \n {}'.format(self.important_pts))


    def write_input_files(self):
        """writes all 3 types of inputs in json files for example to
        conveniently track what inputs had been used later or read
        inputs from files (see from_files method)"""
        material_params = {
            "epsilon_s": self.epsilon_s,
            "epsilon_inf": self.epsilon_inf,
            "C_el": self.C_el,
            "P_PIE": self.P_PIE,
            "E_D": self.E_D,
            "N_dis": self.N_dis,
            "scissor": self.scissor,
            "donor_charge": self.charge["n"],
            "acceptor_charge": self.charge["p"],
            "dislocations_charge": self.charge["dislocations"],
            "important_points": self.important_pts
        }
        if self.W_POP:
            material_params["W_POP"] = self.W_POP / (1e12 * 2 * pi)
        else:
            material_params["W_POP"] = self.W_POP

        model_params = {
            "bs_is_isotropic": self.bs_is_isotropic,
            "elastic_scatterings": self.elastic_scatterings,
            "inelastic_scatterings": self.inelastic_scatterings,
            "poly_bands": self.poly_bands
        }

        performance_params = {
            "nkibz": self.nkibz,
            "dE_min": self.dE_min,
            "Ecut": self.Ecut,
            "adaptive_mesh": self.adaptive_mesh,
            "dos_bwidth": self.dos_bwidth,
            "nkdos": self.nkdos,
            "BTE_iters": self.BTE_iters,
            "max_nbands": self.max_nbands,
            "max_normk": self.max_normk,
            "max_ncpu": self.max_ncpu
        }

        with open("material_params.json", "w") as fp:
            json.dump(material_params, fp, sort_keys=True, indent=4, ensure_ascii=False, cls=MontyEncoder)
        with open("model_params.json", "w") as fp:
            json.dump(model_params, fp, sort_keys=True, indent=4, ensure_ascii=False, cls=MontyEncoder)
        with open("performance_params.json", "w") as fp:
            json.dump(performance_params, fp, sort_keys=True, indent=4, ensure_ascii=False, cls=MontyEncoder)



    def set_material_params(self, params):
        """
        set materials parameters. This function is meant to be called after
            set_model_parameters as it may modify self.model_parameters.
        Args:
            params (dict):
        Returns:

        """

        self.epsilon_s = params["epsilon_s"]
        self.P_PIE = params.get("P_PIE", None) or 0.15  # unitless
        E_D = params.get("E_D", None)
        self.C_el = params.get("C_el", None)
        if (E_D is None or self.C_el is None) and 'ACD' in self.elastic_scatterings:
            self.elastic_scatterings.pop(self.elastic_scatterings.index('ACD'))
        if isinstance(E_D, dict):
            if 'n' not in E_D and 'p' not in E_D:
                raise ValueError('Neither "n" nor "p" keys not found in E_D')
            self.E_D = E_D
        elif E_D:
            self.E_D = {'n': E_D, 'p': E_D}
        else:
            self.E_D = E_D

        self.epsilon_inf = params.get("epsilon_inf", None)
        self.W_POP = params.get("W_POP", None)
        if self.W_POP:
            self.W_POP *= 1e12 * 2 * pi # convert to THz
        if 'POP' in self.inelastic_scatterings:
            if self.epsilon_inf is None or self.W_POP is None:
                warnings.warn('POP cannot be calculated w/o epsilon_inf and W_POP')
                self.inelastic_scatterings.pop(self.inelastic_scatterings.index('POP'))

        self.N_dis = params.get("N_dis", None) or 0.1  # in 1/cm**2
        self.scissor = params.get("scissor", None) or 0.0

        donor_charge = params.get("donor_charge", 1.0)
        acceptor_charge = params.get("acceptor_charge", 1.0)
        dislocations_charge = params.get("dislocations_charge", 1.0)
        self.charge = {"n": donor_charge, "p": acceptor_charge, "dislocations": dislocations_charge}
        self.add_extrema = params.get('add_extrema', None)
        self.add_extrema = self.add_extrema or {'n': [], 'p':[]}
        self.important_pts = params.get('important_points', None)


    def set_model_params(self, params):
        """function to set instant variables related to the model and the level of the theory;
        these are set based on params (dict) set by the user or their default values"""

        self.bs_is_isotropic = params.get("bs_is_isotropic", True)
        self.elastic_scatterings = params.get("elastic_scatterings", ["ACD", "IMP", "PIE"])
        self.inelastic_scatterings = params.get("inelastic_scatterings", ["POP"])

        self.poly_bands0 = params.get("poly_bands", None)
        self.poly_bands = self.poly_bands0

        # TODO: self.gaussian_broadening is designed only for development version and must be False, remove it later.
        # because if self.gaussian_broadening the mapping to egrid will be done with the help of Gaussian broadening
        # and that changes the actual values
        self.gaussian_broadening = False
        self.soc = params.get("soc", False)
        logging.info("bs_is_isotropic: {}".format(self.bs_is_isotropic))



    def set_performance_params(self, params):
        self.nkibz = params.get("nkibz", 40)
        self.dE_min = params.get("dE_min", 0.0001)
        self.nE_min = params.get("nE_min", 2)
        c_factor = max(1, 3 * abs(max([log(abs(ci)/float(1e19)) for ci in self.dopings]))**0.25)
        Ecut = params.get("Ecut", c_factor * 5 * k_B * max(self.temperatures + [300]))
        self.Ecut = {tp: Ecut if tp in self.all_types else Ecut/2.0 for tp in ["n", "p"]}
        for tp in ["n", "p"]:
            logging.debug("{}-Ecut: {} eV \n".format(tp, self.Ecut[tp]))
        self.adaptive_mesh = params.get("adaptive_mesh", False)

        self.dos_bwidth = params.get("dos_bwidth",
                                     0.05)  # in eV the bandwidth used for calculation of the total DOS (over all bands & IBZ k-points)
        self.nkdos = params.get("nkdos", 29)
        self.v_min = 1000
        self.gs = 1e-32  # a global small value (generally used for an initial non-zero value)
        self.gl = 1e32  # a global large value

        # TODO: some of the current global constants should be omitted, taken as functions inputs or changed!
        self.BTE_iters = params.get("BTE_iters", 5)
        self.parallel = params.get("parallel", True)
        self.max_ncpu = params.get("max_ncpu", 8)
        logging.info("parallel: {}".format(self.parallel))
        self.max_nbands = params.get("max_nbands", None)
        self.max_normk = params.get("max_normk", 2)


    def __getitem__(self, key):
        if key == "kgrid":
            return self.kgrid
        elif key == "egrid":
            return self.egrid
        else:
            raise KeyError



    def get_dft_orbitals(self, bidx):
        """
        the contribution from s and p orbitals at a given band for kpoints
            that were used in the DFT run (from which vasprun.xml is read)
        Args:
            bidx (idx): band index
        Returns:
            ([float], [float]) two lists: s&p orbital scores at the band # bidx
        """
        projected = self._vrun.projected_eigenvalues
        # print len(projected[Spin.up][0][10])
        # projected indexes : Spin; kidx; bidx; s,py,pz,px,dxy,dyz,dz2,dxz,dx2

        s_orbital = [0.0 for k in self.DFT_cartesian_kpts]
        p_orbital = [0.0 for k in self.DFT_cartesian_kpts]
        for ik in range(len(self.DFT_cartesian_kpts)):
            s_orbital[ik] = sum(projected[Spin.up][ik][bidx])[0]
            if self.lorbit == 10:
                p_orbital[ik] = sum(projected[Spin.up][ik][bidx])[1]
            elif self.lorbit == 11:
                p_orbital[ik] = sum(sum(projected[Spin.up][ik][bidx])[1:4])
        return s_orbital, p_orbital



    def read_vrun(self, calc_dir=".", filename="vasprun.xml"):
        self._vrun = Vasprun(os.path.join(calc_dir, filename), parse_projected_eigen=True)
        self.volume = self._vrun.final_structure.volume
        logging.info("unitcell volume = {} A**3".format(self.volume))
        self.density = self._vrun.final_structure.density
        self._rec_lattice = self._vrun.final_structure.lattice.reciprocal_lattice
        self.bs = self._vrun.get_band_structure()
        self.bs.structure = self._vrun.final_structure
        self.nbands = self.bs.nb_bands
        self.lorbit = 11 if len(sum(self._vrun.projected_eigenvalues[Spin.up][0][10])) > 5 else 10

        self.DFT_cartesian_kpts = np.array(
                [self._rec_lattice.get_cartesian_coords(k) for k in self._vrun.actual_kpoints])/ A_to_nm


        # Remember that python band index starts from 0 so bidx==9 refers to the 10th band in VASP
        cbm_vbm = {"n": {"kpoint": [], "energy": 0.0, "bidx": 0, "included": 0, "eff_mass_xx": [0.0, 0.0, 0.0]},
                   "p": {"kpoint": [], "energy": 0.0, "bidx": 0, "included": 0, "eff_mass_xx": [0.0, 0.0, 0.0]}}
        cbm = self.bs.get_cbm()
        vbm = self.bs.get_vbm()

        logging.info("total number of bands: {}".format(self._vrun.get_band_structure().nb_bands))

        cbm_vbm["n"]["energy"] = cbm["energy"]
        cbm_vbm["n"]["bidx"], _ = get_bindex_bspin(cbm, is_cbm=True)
        cbm_vbm["n"]["kpoint"] = self.bs.kpoints[cbm["kpoint_index"][0]].frac_coords

        cbm_vbm["p"]["energy"] = vbm["energy"]
        cbm_vbm["p"]["bidx"], _ = get_bindex_bspin(vbm, is_cbm=False)
        cbm_vbm["p"]["kpoint"] = self.bs.kpoints[vbm["kpoint_index"][0]].frac_coords

        self.dft_gap = cbm["energy"] - vbm["energy"]
        logging.debug("DFT gap from vasprun.xml : {} eV".format(self.dft_gap))

        if self.soc:
            self.nelec = cbm_vbm["p"]["bidx"] + 1
        else:
            self.nelec = (cbm_vbm["p"]["bidx"] + 1) * 2

        logging.debug("total number of electrons nelec: {}".format(self.nelec))

        bsd = self.bs.as_dict()
        if bsd["is_spin_polarized"]:
            self.dos_emin = min(bsd["bands"]["1"][0], bsd["bands"]["-1"][0])
            self.dos_emax = max(bsd["bands"]["1"][-1], bsd["bands"]["-1"][-1])
        else:
            self.dos_emin = min(bsd["bands"]["1"][0])
            self.dos_emax = max(bsd["bands"]["1"][-1])

        if self.poly_bands0 is None:
            for i, tp in enumerate(["n", "p"]):
                Ecut = self.Ecut[tp]
                sgn = (-1) ** i
                while abs(min(sgn * bsd["bands"]["1"][cbm_vbm[tp]["bidx"] + sgn * cbm_vbm[tp]["included"]]) -
                                          sgn * cbm_vbm[tp]["energy"]) < Ecut:
                    cbm_vbm[tp]["included"] += 1

                if self.max_nbands:
                    cbm_vbm[tp]["included"] = self.max_nbands
        else:
            cbm_vbm["n"]["included"] = cbm_vbm["p"]["included"] = len(self.poly_bands0)

        cbm_vbm["p"]["bidx"] += 1
        cbm_vbm["n"]["bidx"] = cbm_vbm["p"]["bidx"] + 1

        self.cbm_vbm = cbm_vbm
        logging.info("original cbm_vbm:\n {}".format(self.cbm_vbm))



    def seeb_int_num(self, c, T):
        """wrapper function to do an integration taking only the concentration, c, and the temperature, T, as inputs"""
        fn = lambda E, fermi, T: f0(E, fermi, T) * (1 - f0(E, fermi, T)) * E / (k_B * T)
        return {
            t: self.integrate_over_DOSxE_dE(func=fn, tp=t, fermi=self.fermi_level[c][T], T=T, normalize_energy=True)
        for
            t in ["n", "p"]}



    def seeb_int_denom(self, c, T):
        """wrapper function to do an integration taking only the concentration, c, and the temperature, T, as inputs"""
        return {t: self.gs + self.integrate_over_E(prop_list=["f0x1-f0"], tp=t, c=c, T=T, xDOS=True) for t in
                ["n", "p"]}



    def calculate_property(self, prop_name, prop_func, for_all_E=False):
        """
        calculate the propery at all concentrations and Ts using the given function and insert it into self.egrid
        :param prop_name:
        :param prop_func (obj): the given function MUST takes c and T as required inputs in this order.
        :return:
        """
        if for_all_E:
            for tp in ["n", "p"]:
                self.egrid[tp][prop_name] = {
                c: {T: [self.gs for E in self.egrid[tp]["energy"]] for T in self.temperatures}
                for c in self.dopings}
        else:
            self.egrid[prop_name] = {c: {T: self.gs for T in self.temperatures} for c in self.dopings}
        for c in self.dopings:
            for T in self.temperatures:
                if for_all_E:
                    #fermi = self.egrid["fermi"][c][T]
                    fermi = self.fermi_level[c][T]
                    for tp in ["n", "p"]:
                        for ie, E in enumerate(self.egrid[tp]["energy"]):
                            self.egrid[tp][prop_name][c][T][ie] = prop_func(E, fermi, T)
                else:
                    self.egrid[prop_name][c][T] = prop_func(c, T)



    def calculate_N_II(self, c, T):
        """
        self.N_dis is a given observed 2D concentration of charged dislocations in 1/cm**2
        :param c:
        :param T:
        :return:
        """
        # N_II = abs(self.egrid["calc_doping"][c][T]["n"]) * self.charge["n"] ** 2 + \
        #        abs(self.egrid["calc_doping"][c][T]["p"]) * self.charge["p"] ** 2 + \
        #        self.N_dis / self.volume ** (1 / 3) * 1e8 * self.charge["dislocations"] ** 2

        N_II = abs(self.calc_doping[c][T]["n"]) * self.charge["n"] ** 2 + \
               abs(self.calc_doping[c][T]["p"]) * self.charge["p"] ** 2 + \
               self.N_dis / self.volume ** (1 / 3) * 1e8 * self.charge["dislocations"] ** 2
        return N_II



    def init_egrid(self, once_called, dos_tp="standard"):
        """
        :param
            dos_tp (string): options are "simple", ...

        :return: an updated grid that contains the field DOS
        """
        self.egrid = {
            "n": {"energy": [], "DOS": [], "all_en_flat": [],
                  "all_ks_flat": [], "mobility": {}},
            "p": {"energy": [], "DOS": [], "all_en_flat": [],
                  "all_ks_flat": [], "mobility": {}},
        }
        self.kgrid_to_egrid_idx = {"n": [],
                                   "p": []}  # list of band and k index that are mapped to each memeber of egrid
        self.Efrequency = {"n": [], "p": []}
        self.sym_freq = {"n": [], "p":[]}
        E_idx = {"n": [], "p": []}
        for tp in ["n", "p"]:
            for ib, en_vec in enumerate(self.kgrid[tp]["energy"]):
                self.egrid[tp]["all_en_flat"] += list(en_vec)
                self.egrid[tp]["all_ks_flat"] += list(self.kgrid[tp]["kpoints"][ib])
                E_idx[tp] += [(ib, iek) for iek in range(len(en_vec))]

            # get the indexes of sorted flattened energy
            ieidxs = np.argsort(self.egrid[tp]["all_en_flat"])
            self.egrid[tp]["all_en_flat"] = [self.egrid[tp]["all_en_flat"][ie] for ie in ieidxs]
            self.egrid[tp]["all_ks_flat"] = [self.egrid[tp]["all_ks_flat"][ie] for ie in ieidxs]

            # sort the tuples of band and energy based on their energy
            E_idx[tp] = [E_idx[tp][ie] for ie in ieidxs]

        # setting up energy grid and DOS:
        for tp in ["n", "p"]:
            energy_counter = []
            i = 0
            last_is_counted = False
            while i < len(self.egrid[tp]["all_en_flat"]) - 1:
                sum_E = self.egrid[tp]["all_en_flat"][i]
                sum_nksym = len(remove_duplicate_kpoints(self.get_sym_eq_ks_in_first_BZ(self.egrid[tp]["all_ks_flat"][i])))
                counter = 1.0  # because the ith member is already included in sum_E
                current_ib_ie_idx = [E_idx[tp][i]]
                j = i
                while j < len(self.egrid[tp]["all_en_flat"]) - 1 and \
                        abs(self.egrid[tp]["all_en_flat"][i] - self.egrid[tp]["all_en_flat"][j + 1]) < self.dE_min:
                    counter += 1
                    current_ib_ie_idx.append(E_idx[tp][j + 1])
                    sum_E += self.egrid[tp]["all_en_flat"][j + 1]
                    sum_nksym += len(remove_duplicate_kpoints(self.get_sym_eq_ks_in_first_BZ(self.egrid[tp]["all_ks_flat"][i+1])))

                    if j + 1 == len(self.egrid[tp]["all_en_flat"]) - 1:
                        last_is_counted = True
                    j += 1
                self.egrid[tp]["energy"].append(sum_E / counter)
                self.kgrid_to_egrid_idx[tp].append(current_ib_ie_idx)
                self.sym_freq[tp].append(sum_nksym / counter)
                energy_counter.append(counter)

                if dos_tp.lower() == "simple":
                    self.egrid[tp]["DOS"].append(counter / len(self.egrid[tp]["all_en_flat"]))
                elif dos_tp.lower() == "standard":
                    self.egrid[tp]["DOS"].append(self.dos[self.get_Eidx_in_dos(sum_E / counter)][1])
                i = j + 1

            if not last_is_counted:
                self.egrid[tp]["energy"].append(self.egrid[tp]["all_en_flat"][-1])
                self.kgrid_to_egrid_idx[tp].append([E_idx[tp][-1]])
                if dos_tp.lower() == "simple":
                    self.egrid[tp]["DOS"].append(self.nelec / len(self.egrid[tp]["all_en_flat"]))
                elif dos_tp.lower() == "standard":
                    self.egrid[tp]["DOS"].append(self.dos[self.get_Eidx_in_dos(self.egrid[tp]["energy"][-1])][1])

            self.egrid[tp]["size"] = len(self.egrid[tp]["energy"])

        for tp in ["n", "p"]:
            self.Efrequency[tp] = [len(Es) for Es in self.kgrid_to_egrid_idx[tp]]

        logging.debug("here total number of ks from self.Efrequency for {}-type: {}".format(self.debug_tp, sum(self.Efrequency[self.debug_tp])))

        min_nE = 2

        if len(self.Efrequency["n"]) < min_nE or len(self.Efrequency["p"]) < min_nE:
            raise ValueError("The final egrid have fewer than {} energy values, AMSET stops now".format(min_nE))

        # initialize some fileds/properties
        if not once_called:
            self.egrid["calc_doping"] = {c: {T: {"n": 0.0, "p": 0.0} for T in self.temperatures} for c in self.dopings}
            for sn in self.elastic_scatterings + self.inelastic_scatterings + ["overall", "average", "SPB_ACD"]:
                for tp in ['n', 'p']:
                    self.egrid[tp]['mobility'][sn] = {c: {T: [0.0, 0.0, 0.0] for T in\
                            self.temperatures} for c in self.dopings}
            for transport in ["conductivity", "J_th", "seebeck", "TE_power_factor", "relaxation time constant"]:
                for tp in ['n', 'p']:
                    self.egrid[tp][transport] = {c: {T: 0.0 for T in\
                            self.temperatures} for c in self.dopings}

            # populate the egrid at all c and T with properties; they can be called via self.egrid[prop_name][c][T] later
            if self.fermi_calc_type == 'k':
                self.egrid["calc_doping"] = self.calc_doping
            if self.fermi_calc_type == 'e':
                self.calc_doping = self.egrid["calc_doping"]
                self.calculate_property(prop_name="fermi", prop_func=self.find_fermi)
                self.fermi_level = self.egrid["fermi"]

        #TODO: comment out these 3 lines and test, these were commented out in master 9/27/2017
        self.calculate_property(prop_name="f0", prop_func=f0, for_all_E=True)
        self.calculate_property(prop_name="f", prop_func=f0, for_all_E=True)
        self.calculate_property(prop_name="f_th", prop_func=f0, for_all_E=True)

        for prop in ["f", "f_th"]:
            self.map_to_egrid(prop_name=prop, c_and_T_idx=True)

        self.calculate_property(prop_name="f0x1-f0", prop_func=lambda E, fermi,
                T: f0(E, fermi, T) * (1 - f0(E, fermi, T)), for_all_E=True)

        for c in self.dopings:
            for T in self.temperatures:
                #fermi = self.egrid["fermi"][c][T]
                fermi = self.fermi_level[c][T]
                for tp in ["n", "p"]:
                    #fermi_norm = fermi - self.cbm_vbm[tp]["energy"]
                    for ib in range(len(self.kgrid[tp]["energy"])):
                        for ik in range(len(self.kgrid[tp]["kpoints"][ib])):
                            E = self.kgrid[tp]["energy"][ib][ik]
                            v = self.kgrid[tp]["velocity"][ib][ik]
                            self.kgrid[tp]["f0"][c][T][ib][ik] = f0(E, fermi, T) * 1.0

        self.calculate_property(prop_name="beta", prop_func=self.inverse_screening_length)
        logging.debug('inverse screening length, beta is \n{}'.format(
            self.egrid["beta"]))
        self.calculate_property(prop_name="N_II", prop_func=self.calculate_N_II)
        self.calculate_property(prop_name="Seebeck_integral_numerator", prop_func=self.seeb_int_num)
        self.calculate_property(prop_name="Seebeck_integral_denominator", prop_func=self.seeb_int_denom)



    def get_Eidx_in_dos(self, E, Estep=None):
        if not Estep:
            Estep = max(self.dE_min, 0.0001)
        return int(round((E - self.dos_emin) / Estep)) # ~faster than argmin
        # return abs(self.dos_emesh - E).argmin()



    def G(self, tp, ib, ik, ib_prm, ik_prm, X):
        """
        The overlap integral betweek vectors k and k'
        :param ik (int): index of vector k in kgrid
        :param ik_prm (int): index of vector k' in kgrid
        :param X (float): cosine of the angle between vectors k and k'
        :return: overlap integral
        """
        a = self.kgrid[tp]["a"][ib][ik]
        c = self.kgrid[tp]["c"][ib][ik]
        return (a * self.kgrid[tp]["a"][ib_prm][ik_prm] + \
                X * c * self.kgrid[tp]["c"][ib_prm][ik_prm]) ** 2



    def remove_indexes(self, rm_idx_list, rearranged_props):
        """
        The k-points with velocity < 1 cm/s (either in valence or conduction band) are taken out as those are
            troublesome later with extreme values (e.g. too high elastic scattering rates)
        :param rm_idx_list ([int]): the kpoint indexes that need to be removed for each property
        :param rearranged_props ([str]): list of properties for which some indexes need to be removed
        :return:
        """
        for i, tp in enumerate(["n", "p"]):
            for ib in range(self.cbm_vbm[tp]["included"]):
                rm_idx_list_ib = list(set(rm_idx_list[tp][ib]))
                rm_idx_list_ib.sort(reverse=True)
                rm_idx_list[tp][ib] = rm_idx_list_ib
                logging.debug("# of {}-type kpoints indexes with low velocity or off-energy: {}".format(tp,len(rm_idx_list_ib)))
            for prop in rearranged_props:
                self.kgrid[tp][prop] = np.array([np.delete(self.kgrid[tp][prop][ib], rm_idx_list[tp][ib], axis=0) \
                                                 for ib in range(self.cbm_vbm[tp]["included"])])



    def initialize_var(self, grid, names, val_type="scalar", initval=0.0, is_nparray=True, c_T_idx=False):
        """
        initializes a variable/key within the self.kgrid variable
        :param grid (str): options are "kgrid" or "egrid": whether to initialize vars in self.kgrid or self.egrid
        :param names (list): list of the names of the variables
        :param val_type (str): options are "scalar", "vector", "matrix" or "tensor"
        :param initval (float): the initial value (e.g. if val_type=="vector", each of the vector's elements==init_val)
        :param is_nparray (bool): whether the final initial content is an numpy.array or not.
        :param c_T_idx (bool): whether to define the variable at each concentration, c, and temperature, T.
        :return:
        """
        if not isinstance(names, list):
            names = [names]

        if val_type.lower() in ["scalar"]:
            initial_val = initval
        elif val_type.lower() in ["vector"]:
            initial_val = [initval, initval, initval]
        elif val_type.lower() in ["tensor", "matrix"]:
            # initial_val = [ [initval, initval, initval], [initval, initval, initval], [initval, initval, initval] ]
            initial_val = [[initval for i in range(3)] for i in range(3)]

        for name in names:
            for tp in ["n", "p"]:
                self[grid][tp][name] = 0.0
                if grid in ["kgrid"]:
                    init_content = [[initial_val for i in range(len(self[grid][tp]["kpoints"][j]))]
                                    for j in range(self.cbm_vbm[tp]["included"])]
                elif grid in ["egrid"]:
                    init_content = [initial_val for i in range(len(self[grid][tp]["energy"]))]
                else:
                    raise TypeError('The argument "grid" must be set to either "kgrid" or "egrid"')
                if is_nparray:
                    if not c_T_idx:
                        self[grid][tp][name] = np.array(init_content)
                    else:
                        self[grid][tp][name] = {c: {T: np.array(init_content) for T in self.temperatures} for c in
                                                self.dopings}
                else:
                    # TODO: if not is_nparray both temperature values will be equal probably because both are equal to init_content that are a list and FOREVER they will change together. Keep is_nparray as True as it makes a copy, otherwise you are doomed! See if you can fix this later
                    if val_type not in ["scalar"] and c_T_idx:
                        raise ValueError(
                            "For now keep using is_nparray=True to see why for not is_nparray everything becomes equal at all temepratures (lists are not copied but they are all the same)")
                    else:
                        if not c_T_idx:
                            self[grid][tp][name] = init_content
                        else:
                            self[grid][tp][name] = {c: {T: init_content for T in self.temperatures} for c in
                                                    self.dopings}



    def get_intermediate_kpoints(self, k1, k2, nsteps):
        """return a list nsteps number of k-points between k1 & k2 excluding k1 & k2 themselves. k1 & k2 are nparray"""
        dkii = (k2 - k1) / float(nsteps + 1)
        return [k1 + i * dkii for i in range(1, nsteps + 1)]



    def get_intermediate_kpoints_list(self, k1, k2, nsteps):
        """return a list nsteps number of k-points between k1 & k2 excluding k1 & k2 themselves. k1 & k2 are lists"""
        # dkii = (k2 - k1) / float(nsteps + 1)
        if nsteps < 1:
            return []
        dk = [(k2[i] - k1[i]) / float(nsteps + 1) for i in range(len(k1))]
        # return [k1 + i * dkii for i in range(1, nsteps + 1)]
        return [[k1[i] + n * dk[i] for i in range(len(k1))] for n in range(1, nsteps + 1)]



    @staticmethod
    def get_perturbed_ks(k):
        all_perturbed_ks = []
        # for p in [0.01, 0.03, 0.05]:
        for p in [0.05, 0.1]:
            all_perturbed_ks.append([k_i + p * np.sign(random() - 0.5) for k_i in k])
        return all_perturbed_ks



    def get_ks_with_intermediate_energy(self, kpts, energies, max_Ediff=None, target_Ediff=None):
        final_kpts_added = []
        target_Ediff = target_Ediff or self.dE_min
        for tp in ["n", "p"]:
            max_Ediff = max_Ediff or min(self.Ecut[tp], 10 * k_B * max(self.temperatures))
            if tp not in self.all_types:
                continue
            ies_sorted = list(np.argsort(energies[tp]))
            if tp == "p":
                ies_sorted.reverse()
            for idx, ie in enumerate(ies_sorted[:-1]):
                Ediff = abs(energies[tp][ie] - energies[tp][ies_sorted[0]])
                if Ediff > max_Ediff:
                    break
                final_kpts_added += self.get_perturbed_ks(kpts[ies_sorted[idx]])

                # final_kpts_added += self.get_intermediate_kpoints_list(list(kpts[ies_sorted[idx]]),
                #                                    list(kpts[ies_sorted[idx+1]]), max(int(Ediff/target_Ediff) , 1))
        return kpts_to_first_BZ(final_kpts_added)



    def get_adaptive_kpoints(self, kpts, energies, adaptive_Erange, nsteps):
        kpoints_added = {"n": [], "p": []}
        for tp in ["n", "p"]:
            if tp not in self.all_types:
                continue
            # TODO: if this worked, change it so that if self.dopings does not involve either of the types, don't add k-points for it
            ies_sorted = list(np.argsort(energies[tp]))
            if tp == "p":
                ies_sorted.reverse()
            for ie in ies_sorted:
                Ediff = abs(energies[tp][ie] - energies[tp][ies_sorted[0]])
                if Ediff >= adaptive_Erange[0] and Ediff < adaptive_Erange[-1]:
                    kpoints_added[tp].append(kpts[ie])

        logging.info("here initial k-points for {}-type with low energy distance".format(self.debug_tp))
        logging.info(len(kpoints_added[self.debug_tp]))
        # print kpoints_added[self.debug_tp]
        final_kpts_added = []
        for tp in ["n", "p"]:
            # final_kpts_added = []
            # TODO: in future only add the relevant k-poits for "kpoints" for each type separately
            # print kpoints_added[tp]
            for ik in range(len(kpoints_added[tp]) - 1):
                final_kpts_added += self.get_intermediate_kpoints_list(list(kpoints_added[tp][ik]),
                                                                       list(kpoints_added[tp][ik + 1]), nsteps)

        return kpts_to_first_BZ(final_kpts_added)


    def get_sym_eq_ks_in_first_BZ(self, k, cartesian=False):
        """

        :param k (numpy.array): kpoint fractional coordinates
        :param cartesian (bool): if True, the output would be in cartesian (but still reciprocal) coordinates
        :return:
        """
        fractional_ks = [np.dot(k, self.rotations[i]) for i in range(len(self.rotations))]
        fractional_ks = kpts_to_first_BZ(fractional_ks)
        if cartesian:
            return [self._rec_lattice.get_cartesian_coords(k_frac) / A_to_nm for k_frac in fractional_ks]
        else:
            return fractional_ks


    def calc_poly_energy(self, xkpt, tp, ib):
        """

        Args:
            xkpt ([float]): fractional coordinates of a given k-point
            tp (str): 'n' or 'p' type
            ib (int): the band index

        Returns:
            (energy(eV), velocity (cm/s), effective mass) from a parabolic band
        """
        energy, velocity, effective_m = get_poly_energy(
            self._rec_lattice.get_cartesian_coords(xkpt) / A_to_nm,
            poly_bands=self.poly_bands, type=tp, ib=ib, bandgap=self.dft_gap + self.scissor)
        return energy, velocity, effective_m


    def init_kgrid(self, kpts, important_points, analytical_band_tuple=None, once_called=False):
        """

        Args:
            coeff_file (str): address to the cube file generated by BoltzTraP
            kgrid_tp (str): type of the mesh options are:
                'very coarse', 'coarse', 'fine', 'very fine'
        Returns:
        """
        # logging.debug('begin profiling init_kgrid: a "{}" grid'.format(kgrid_tp))
        # start_time = time.time()

        if analytical_band_tuple is None:
            analytical_band_tuple = [None for _ in range(9)]

        analytical_bands, engre, nwave, nsym, nstv, vec, vec2, out_vec2, br_dir = analytical_band_tuple


        # TODO-JF (long-term): adaptive mesh is a good idea but current implementation is useless, see if you can come up with better method after talking to me
        if self.adaptive_mesh:
            raise NotImplementedError("adaptive mesh has not yet been "
                                      "implemented, please check back later!")

        # TODO: remove anything with "weight" later if ended up not using weights at all!
        kweights = {tp: [1.0 for i in kpts[tp]] for tp in ["n", "p"]}

        # actual initiation of the kgrid
        self.kgrid = {
            "n": {},
            "p": {}}
        self.num_bands = {"n": {}, "p": {}}
        # logging.debug('here the n-type kgrid :\n{}'.format(kpts['n']))
        for tp in ["n", "p"]:
            self.num_bands[tp] = self.cbm_vbm[tp]["included"]
            self.kgrid[tp]["kpoints"] = [kpts[tp] for ib in range(self.num_bands[tp])]
            self.kgrid[tp]["kweights"] = [kweights[tp] for ib in range(self.num_bands[tp])]

        self.initialize_var("kgrid", ["energy", "a", "c", "norm(v)", "norm(k)"], "scalar", 0.0, is_nparray=False, c_T_idx=False)
        self.initialize_var("kgrid", ["velocity"], "vector", 0.0, is_nparray=False, c_T_idx=False)
        self.velocity_signed = {tp: np.array([[[0,0,0] for ik in range(len(kpts[tp]))] for ib in range(self.num_bands[tp])]) for tp in ['n', 'p']}
        self.initialize_var("kgrid", ["effective mass"], "tensor", 0.0, is_nparray=False, c_T_idx=False)

        start_time = time.time()

        rm_idx_list = {"n": [[] for i in range(self.cbm_vbm["n"]["included"])],
                       "p": [[] for i in range(self.cbm_vbm["p"]["included"])]}
        # @albalu why are these variables initialized separately from the ones above?
        self.initialize_var("kgrid", ["old cartesian kpoints", "cartesian kpoints"], "vector", 0.0, is_nparray=False, c_T_idx=False)
        self.initialize_var("kgrid", ["norm(k)", "norm(actual_k)"], "scalar", 0.0, is_nparray=False, c_T_idx=False)

        logging.debug("The DFT gap right before calculating final energy values: {}".format(self.dft_gap))

        for i, tp in enumerate(["p", "n"]):
            self.cbm_vbm[tp]["cartesian k"] = self._rec_lattice.get_cartesian_coords(self.cbm_vbm[tp]["kpoint"])/A_to_nm
            self.cbm_vbm[tp]["all cartesian k"] = self.get_sym_eq_ks_in_first_BZ(self.cbm_vbm[tp]["kpoint"], cartesian=True)
            self.cbm_vbm[tp]["all cartesian k"] = remove_duplicate_kpoints(self.cbm_vbm[tp]["all cartesian k"])

            # self.important_pts[tp] = [self._rec_lattice.get_cartesian_coords(k)/A_to_nm for k in self.important_pts[tp]]

            sgn = (-1) ** i
            for ib in range(self.cbm_vbm[tp]["included"]):
                self.kgrid[tp]["old cartesian kpoints"][ib] = self._rec_lattice.get_cartesian_coords(
                    self.kgrid[tp]["kpoints"][ib]) / A_to_nm

                # WE MAKE A COPY HERE OTHERWISE THE TWO LISTS CHANGE TOGETHER
                self.kgrid[tp]["cartesian kpoints"][ib] = np.array(self.kgrid[tp]["old cartesian kpoints"][ib])

                if self.parallel and self.poly_bands is None:
                    results = Parallel(n_jobs=self.num_cores)(delayed(get_energy)(self.kgrid[tp]["kpoints"][ib][ik],
                             engre[i * self.cbm_vbm["p"]["included"] + ib], nwave, nsym, nstv, vec, vec2, out_vec2,
                             br_dir) for ik in range(len(self.kgrid[tp]["kpoints"][ib])))

                s_orbital, p_orbital = self.get_dft_orbitals(bidx=self.cbm_vbm[tp]["bidx"] - 1 - sgn * ib)
                orbitals = {"s": s_orbital, "p": p_orbital}
                fit_orbs = {orb: griddata(points=np.array(self.DFT_cartesian_kpts), values=np.array(orbitals[orb]),
                    xi=np.array(self.kgrid[tp]["old cartesian kpoints"][ib]), method='nearest') for orb in orbitals.keys()}

                # TODO-JF: the general function for calculating the energy, velocity and effective mass can b
                for ik in range(len(self.kgrid[tp]["kpoints"][ib])):
                    # min_dist_ik = np.array([norm(ki - self.kgrid[tp]["old cartesian kpoints"][ib][ik]) for ki in self.cbm_vbm[tp]["all cartesian k"]]).argmin()
                    # self.kgrid[tp]["cartesian kpoints"][ib][ik] = self.kgrid[tp]["old cartesian kpoints"][ib][ik] - self.cbm_vbm[tp]["all cartesian k"][min_dist_ik]


                    # self.kgrid[tp]["cartesian kpoints"][ib][ik] = get_closest_k(self.kgrid[tp]["old cartesian kpoints"][ib][ik], self.important_pts[tp], return_diff=True)
                    self.kgrid[tp]["cartesian kpoints"][ib][ik] = \
                        self._rec_lattice.get_cartesian_coords(get_closest_k(
                            self.kgrid[tp]["kpoints"][ib][ik], important_points[tp], return_diff=True)) / A_to_nm

                    # # The following 2 lines (i.e. when the closest kpoints to equivalent extrema are calculated in fractional coordinates) would change the anisotropic test! not sure why
                    # closest_frac_k = np.array(get_closest_k(self.kgrid[tp]["kpoints"][ib][ik], self.important_pts[tp]), return_diff=True)
                    # self.kgrid[tp]["cartesian kpoints"][ib][ik] = self._rec_lattice.get_cartesian_coords(closest_frac_k) / A_to_nm

                    self.kgrid[tp]["norm(k)"][ib][ik] = norm(self.kgrid[tp]["cartesian kpoints"][ib][ik])
                    # if abs(self.kgrid[tp]["norm(k)"][ib][ik] - 9.8) < 1.7:
                    #     self.kgrid[tp]["norm(k)"][ib][ik] = abs(self.kgrid[tp]["norm(k)"][ib][ik] - 9.8)
                    self.kgrid[tp]["norm(actual_k)"][ib][ik] = norm(self.kgrid[tp]["old cartesian kpoints"][ib][ik])

                    if self.poly_bands is None:
                        if not self.parallel:
                            energy, de, dde = get_energy(
                                self.kgrid[tp]["kpoints"][ib][ik], engre[i * self.cbm_vbm["p"]["included"] + ib],
                                nwave, nsym, nstv, vec, vec2, out_vec2, br_dir=br_dir)
                            energy = energy * Ry_to_eV - sgn * self.scissor / 2.0
                            velocity_signed = de / hbar * A_to_m * m_to_cm * Ry_to_eV
                            velocity = abs(de / hbar * A_to_m * m_to_cm * Ry_to_eV)  # to get v in cm/s
                            effective_mass = hbar ** 2 / (
                                dde * 4 * pi ** 2) / m_e / A_to_m ** 2 * e * Ry_to_eV  # m_tensor: the last part is unit conversion
                        else:
                            energy = results[ik][0] * Ry_to_eV - sgn * self.scissor / 2.0
                            velocity_signed = results[ik][1] / hbar * A_to_m * m_to_cm * Ry_to_eV
                            velocity = abs(results[ik][1] / hbar * A_to_m * m_to_cm * Ry_to_eV)
                            effective_mass = hbar ** 2 / (
                                results[ik][
                                    2] * 4 * pi ** 2) / m_e / A_to_m ** 2 * e * Ry_to_eV  # m_tensor: the last part is unit conversion

                        self.velocity_signed[tp][ib][ik] = velocity_signed

                    else:
                        energy, velocity, effective_mass = get_poly_energy(self.kgrid[tp]["cartesian kpoints"][ib][ik],
                                                                           poly_bands=self.poly_bands,
                                                                           type=tp, ib=ib,
                                                                           bandgap=self.dft_gap + self.scissor)

                    self.kgrid[tp]["energy"][ib][ik] = energy
                    self.kgrid[tp]["velocity"][ib][ik] = velocity
                    # if tp == 'n':
                    #     print("k_frac = {}".format(self.kgrid['n']["kpoints"][ib][ik]))
                    #     print("k_cart = {}".format(self.kgrid['n']["cartesian kpoints"][ib][ik]))
                    #     print("k_old_cart = {}".format(self.kgrid['n']["old cartesian kpoints"][ib][ik]))
                    #     print("v = {}".format(velocity_signed))
                    # TODO: the following enforces isotropy but it's not necessary as bs_is_isotropic is just a different formulation and isotropy from bs should be taken into account
                    # if self.bs_is_isotropic:
                    #     self.kgrid[tp]["velocity"][ib][ik] = [norm(velocity)/sq3 for i in range(3)]
                    # else:
                    #     self.kgrid[tp]["velocity"][ib][ik] = velocity
                    self.kgrid[tp]["norm(v)"][ib][ik] = norm(velocity)

                    # if self.kgrid[tp]["velocity"][ib][ik][0] < self.v_min or  \
                    #                 self.kgrid[tp]["velocity"][ib][ik][1] < self.v_min \
                    #         or self.kgrid[tp]["velocity"][ib][ik][2] < self.v_min or \
                    if (self.kgrid[tp]["velocity"][ib][ik] < self.v_min).any() or \
                                    abs(self.kgrid[tp]["energy"][ib][ik] - self.cbm_vbm[tp]["energy"]) > self.Ecut[tp]:
                        rm_idx_list[tp][ib].append(ik)

                    # TODO: AF must test how large norm(k) affect ACD, IMP and POP and see if the following is necessary
                    if self.max_normk:
                        if self.kgrid[tp]["norm(k)"][ib][ik] > self.max_normk:
                            rm_idx_list[tp][ib].append(ik)

                    # This caused some tests to break as it was changing mobility
                    # values and making them more anisotropic since it was removing Gamma from GaAs
                    # if self.kgrid[tp]["norm(k)"][ib][ik] < 0.0001:
                    #     logging.debug('HERE removed k-point {} ; cartesian: {}'.format(
                    #         self.kgrid[tp]["kpoints"][ib][ik], self.kgrid[tp]["cartesian kpoints"][ib][ik]))
                    #     rm_idx_list[tp][ib].append(ik)

                    self.kgrid[tp]["effective mass"][ib][ik] = effective_mass

                    if self.poly_bands is None:
                        self.kgrid[tp]["a"][ib][ik] = fit_orbs["s"][ik]/ (fit_orbs["s"][ik]**2 + fit_orbs["p"][ik]**2)**0.5
                        self.kgrid[tp]["c"][ib][ik] = (1 - self.kgrid[tp]["a"][ib][ik]**2)**0.5
                    else:
                        self.kgrid[tp]["a"][ib][ik] = 1.0  # parabolic: s-only
                        self.kgrid[tp]["c"][ib][ik] = 0.0

            logging.debug("average of the {}-type group velocity in kgrid:\n {}".format(
                        tp, np.mean(self.kgrid[self.debug_tp]["velocity"][0], 0)))

        rearranged_props = ["velocity", "effective mass", "energy", "a", "c",
                            "kpoints", "cartesian kpoints",
                            "old cartesian kpoints", "kweights",
                            "norm(v)", "norm(k)", "norm(actual_k)"]

        logging.debug("time to calculate E, v, m_eff at all k-points: \n {}".format(time.time()-start_time))
        start_time = time.time()

        # TODO: the following is temporary, for some reason if # of kpts in different bands are NOT the same,
        # I get an error that _all_elastic is a list! so 1/self.kgrid[tp]["_all_elastic"][c][T][ib] cause error int/list!
        # that's why I am removing indexes from the first band at all bands! this is temperary
        # suggested solution: make the band index a key in the dictionary of kgrid rather than list index so we
        # can treat each band independently without their dimensions required to match!
        # TODO-AF or TODO-JF (mid-term): set the band index as a key in dictionary throughout AMSET to enable independent modification of bands information
        for tp in ["n", "p"]:
            rm_idx_list[tp] = [rm_idx_list[tp][0] for ib in range(self.cbm_vbm[tp]["included"])]

        self.rm_idx_list = deepcopy(rm_idx_list)   # format: [tp][ib][ik]
        self.remove_indexes(rm_idx_list, rearranged_props=rearranged_props)

        logging.debug("dos_emin = {} and dos_emax= {}".format(self.dos_emin, self.dos_emax))

        for tp in ["n", "p"]:
            for ib in range(len(self.kgrid[tp]["energy"])):
                logging.info("Final # of {}-kpts in band #{}: {}".format(tp, ib, len(self.kgrid[tp]["kpoints"][ib])))

            if len(self.kgrid[tp]["kpoints"][0]) < 5:
                raise ValueError("VERY BAD {}-type k-mesh; please change the k-mesh and try again!".format(tp))

        logging.debug("time to calculate energy, velocity, m* for all: {} seconds".format(time.time() - start_time))

        # sort "energy", "kpoints", "kweights", etc based on energy in ascending order and keep track of old indexes
        e_sort_idx_2 = self.sort_vars_based_on_energy(args=rearranged_props, ascending=True)
        self.pos_idx_2 = deepcopy(e_sort_idx_2)
        for tp in ['n', 'p']:
            for ib in range(self.num_bands[tp]):
                self.pos_idx_2[tp][ib] = np.array(range(len(e_sort_idx_2[tp][ib])))[e_sort_idx_2[tp][ib]].argsort()

        # for ib in range(self.num_bands['n']):
        #     for ik in range(20):
        #         print("k_frac = {}".format(self.kgrid['n']["kpoints"][ib][ik]))
        #         print("k_cart = {}".format(self.kgrid['n']["cartesian kpoints"][ib][ik]))
        #         print("v = {}".format((self.velocity_signed["n"][0][e_sort_idx_2["n"][0]])[ik]))

        # to save memory avoiding storage of variables that we don't need down the line
        for tp in ["n", "p"]:
            self.kgrid[tp].pop("effective mass", None)
            self.kgrid[tp].pop("kweights", None)
            self.kgrid[tp]["size"] = [len(self.kgrid[tp]["kpoints"][ib]) \
                                      for ib in range(len(self.kgrid[tp]["kpoints"]))]
        self.initialize_var("kgrid", ["W_POP"], "scalar", 0.0, is_nparray=True, c_T_idx=False)
        self.initialize_var("kgrid", ["N_POP"], "scalar", 0.0, is_nparray=True, c_T_idx=True)

        for tp in ["n", "p"]:
            for ib in range(self.cbm_vbm[tp]["included"]):
                # TODO: change how W_POP is set, user set a number or a file that can be fitted and inserted to kgrid
                self.kgrid[tp]["W_POP"][ib] = [self.W_POP for i in range(len(self.kgrid[tp]["kpoints"][ib]))]
                for c in self.dopings:
                    for T in self.temperatures:
                        self.kgrid[tp]["N_POP"][c][T][ib] = np.array(
                            [1 / (np.exp(hbar * W_POP / (k_B * T)) - 1) for W_POP in self.kgrid[tp]["W_POP"][ib]])

        self.initialize_var(grid="kgrid", names=[
                "_all_elastic", "S_i", "S_i_th", "S_o", "S_o_th", "g", "g_th",
                "g_POP", "f", "f_th", "relaxation time", "df0dk",
                "electric force","thermal force"], val_type="vector",
                            initval=self.gs, is_nparray=True, c_T_idx=True)

        self.initialize_var("kgrid", ["f0", "f_plus", "f_minus", "g_plus", "g_minus"], "vector", self.gs,
                            is_nparray=True, c_T_idx=True)

        # # calculation of the density of states (DOS)
        # if not once_called:
        #     if not self.poly_bands:
        #         emesh, dos, dos_nbands, bmin=analytical_bands.get_dos_from_scratch(
        #                 self._vrun.final_structure, [
        #                 self.nkdos, self.nkdos, self.nkdos],self.dos_emin,
        #                 self.dos_emax,int(round((self.dos_emax - self.dos_emin) \
        #                 / max(self.dE_min, 0.0001))), width=self.dos_bwidth,
        #                 scissor=self.scissor, vbmidx=self.cbm_vbm["p"]["bidx"])
        #         logging.debug("dos_nbands: {} \n".format(dos_nbands))
        #         self.dos_normalization_factor = dos_nbands if self.soc else dos_nbands * 2
        #         self.dos_start = min(self._vrun.get_band_structure().as_dict()["bands"]["1"][bmin]) \
        #                          + self.offset_from_vrun - self.scissor/2.0
        #         self.dos_end = max(self._vrun.get_band_structure().as_dict()["bands"]["1"][bmin+dos_nbands]) \
        #                        + self.offset_from_vrun + self.scissor / 2.0
        #     else:
        #         logging.debug("here self.poly_bands: \n {}".format(self.poly_bands))
        #         emesh, dos = get_dos_from_poly_bands(self._vrun.final_structure, self._rec_lattice,
        #                 [self.nkdos, self.nkdos, self.nkdos], self.dos_emin,
        #                 self.dos_emax, int(round((self.dos_emax - self.dos_emin) \
        #                 / max(self.dE_min, 0.0001))),poly_bands=self.poly_bands,
        #                 bandgap=self.cbm_vbm["n"]["energy"] - self.cbm_vbm["p"][
        #                 "energy"], width=self.dos_bwidth, SPB_DOS=False)
        #         self.dos_normalization_factor = len(self.poly_bands) * 2 * 2
        #         # it is *2 elec/band & *2 because DOS repeats in valence/conduction
        #         self.dos_start = self.dos_emin
        #         self.dos_end = self.dos_emax
        #
        #
        #     logging.info("DOS normalization factor: {}".format(self.dos_normalization_factor))
        #
        #     integ = 0.0
        #     self.dos_start = abs(emesh - self.dos_start).argmin()
        #     self.dos_end = abs(emesh - self.dos_end).argmin()
        #     for idos in range(self.dos_start, self.dos_end):
        #         # if emesh[idos] > self.cbm_vbm["n"]["energy"]: # we assume anything below CBM as 0 occupation
        #         #     break
        #         integ += (dos[idos + 1] + dos[idos]) / 2 * (emesh[idos + 1] - emesh[idos])
        #
        #     print("dos integral from {} index to {}: {}".format(self.dos_start,  self.dos_end, integ))
        #
        #     # logging.debug("dos before normalization: \n {}".format(zip(emesh, dos)))
        #     dos = [g / integ * self.dos_normalization_factor for g in dos]
        #     # logging.debug("integral of dos: {} stoped at index {} and energy {}".format(integ, idos, emesh[idos]))
        #
        #     self.dos = zip(emesh, dos)
        #     self.dos_emesh = np.array(emesh)
        #     self.vbm_dos_idx = self.get_Eidx_in_dos(self.cbm_vbm["p"]["energy"])
        #     self.cbm_dos_idx = self.get_Eidx_in_dos(self.cbm_vbm["n"]["energy"])
        #
        #     logging.info("vbm and cbm DOS index")
        #     logging.info(self.vbm_dos_idx)
        #     logging.info(self.cbm_dos_idx)
        #     # logging.debug("full dos after normalization: \n {}".format(self.dos))
        #     # logging.debug("dos after normalization from vbm idx to cbm idx: \n {}".format(self.dos[self.vbm_dos_idx-10:self.cbm_dos_idx+10]))
        #
        #     self.dos = [list(a) for a in self.dos]


    def sort_vars_based_on_energy(self, args, ascending=True):
        """sort the list of variables specified by "args" (type: [str]) in self.kgrid based on the "energy" values
        in each band for both "n"- and "p"-type bands and in ascending order by default."""
        ikidxs = {'n': {ib: [] for ib in range(self.num_bands['n'])}, 'p': {ib: [] for ib in range(self.num_bands['p'])}}
        for tp in ["n", "p"]:
            for ib in range(self.cbm_vbm[tp]["included"]):
                ikidxs[tp][ib] = np.argsort(self.kgrid[tp]["energy"][ib])
                if not ascending:
                    ikidxs[tp][ib].reverse()
                for arg in args:
                    self.kgrid[tp][arg][ib] = np.array([self.kgrid[tp][arg][ib][ik] for ik in ikidxs[tp][ib]])
        return ikidxs



    def generate_angles_and_indexes_for_integration(self, avg_Ediff_tolerance=0.02):
        """
        generates the indexes of k' points that have the same energy (for elastic scattering) as E(k) or
        have energy equal to E(k) plus or minus of the energy of the optical phonon for inelastic scattering.
        Also, generated and stored the cosine of the angles between such points and a given input k-point

        Args:
            avg_Ediff_tolerance (float): in eV the average allowed energy difference between the target E(k') and
                what it actially is (e.g. to prevent/identify large energy differences if enforced scattering)
        """
        self.initialize_var("kgrid", ["X_E_ik", "X_Eplus_ik", "X_Eminus_ik"], "scalar", [], is_nparray=False,
                            c_T_idx=False)

        # elastic scattering
        for tp in ["n", "p"]:
            for ib in range(len(self.kgrid[tp]["energy"])):
                self.nforced_scat = {"n": 0.0, "p": 0.0}
                self.ediff_scat = {"n": [], "p": []}
                for ik in range(len(self.kgrid[tp]["kpoints"][ib])):
                    self.kgrid[tp]["X_E_ik"][ib][ik] = self.get_X_ib_ik_near_new_E(tp, ib, ik,
                            E_change=0.0, forced_min_npoints=2, tolerance=self.dE_min)
                enforced_ratio = self.nforced_scat[tp] / sum([len(points) for points in self.kgrid[tp]["X_E_ik"][ib]])
                logging.info("enforced scattering ratio for {}-type elastic scattering at band {}:\n {}".format(
                        tp, ib, enforced_ratio))
                if enforced_ratio > 0.9:
                    # TODO: this should be an exception but for now I turned to warning for testing.
                    warnings.warn("the k-grid is too coarse for an acceptable simulation of elastic scattering in {};"
                        .format(self.tp_title[tp]))

                avg_Ediff = sum(self.ediff_scat[tp]) / max(len(self.ediff_scat[tp]), 1)
                if avg_Ediff > avg_Ediff_tolerance:
                    #TODO: change it back to ValueError as it was originally, it was switched to warning for fast debug
                    warnings.warn("{}-type average energy difference of the enforced scattered k-points is more than"
                                  " {}, try running with a more dense k-point mesh".format(tp, avg_Ediff_tolerance))

        # inelastic scattering
        if "POP" in self.inelastic_scatterings:
            for tp in ["n", "p"]:
                sgn = (-1) ** (["n", "p"].index(tp))
                for ib in range(len(self.kgrid[tp]["energy"])):
                    self.nforced_scat = {"n": 0.0, "p": 0.0}
                    self.ediff_scat = {"n": [], "p": []}
                    for ik in range(len(self.kgrid[tp]["kpoints"][ib])):
                        self.kgrid[tp]["X_Eplus_ik"][ib][ik] = self.get_X_ib_ik_near_new_E(tp, ib, ik,
                                E_change= + hbar * self.kgrid[tp]["W_POP"][ib][ik],forced_min_npoints=2)
                        self.kgrid[tp]["X_Eminus_ik"][ib][ik] = self.get_X_ib_ik_near_new_E(tp, ib, ik,
                                E_change= - hbar * self.kgrid[tp]["W_POP"][ib][ik],forced_min_npoints=2)
                    enforced_ratio = self.nforced_scat[tp] / (
                        sum([len(points) for points in self.kgrid[tp]["X_Eplus_ik"][ib]]) + \
                        sum([len(points) for points in self.kgrid[tp]["X_Eminus_ik"][ib]]))
                    logging.info(
                        "enforced scattering ratio: {}-type inelastic at band {}:\n{}".format(tp, ib, enforced_ratio))

                    if enforced_ratio > 0.9:
                        # TODO: this should be an exception but for now I turned to warning for testing.
                        warnings.warn(
                            "the k-grid is too coarse for an acceptable simulation of POP scattering in {};"
                            " you can try this k-point grid but without POP as an inelastic scattering.".format(
                                self.tp_title[tp]))

                    avg_Ediff = sum(self.ediff_scat[tp]) / max(len(self.ediff_scat[tp]), 1)
                    if avg_Ediff > avg_Ediff_tolerance:
                        # TODO: this should be an exception but for now I turned to warning for testing.
                        warnings.warn(
                            "{}-type average energy difference of the enforced scattered k-points is more than"
                            " {}, try running with a more dense k-point mesh".format(tp, avg_Ediff_tolerance))



    def unique_X_ib_ik_symmetrically_equivalent(self, tp, ib, ik):
        frac_k = self.kgrid[tp]["kpoints"][ib][ik]

        # fractional_ks = [np.dot(frac_k, self.rotations[i]) + self.translations[i] for i in range(len(self.rotations))]
        fractional_ks = np.dot(frac_k, self.rotations)
        k = self.kgrid[tp]["kpoints"][ib][ik]
        seks = [self._rec_lattice.get_cartesian_coords(frac_k) / A_to_nm for frac_k in fractional_ks]

        all_Xs = []
        new_X_ib_ik = []
        for sek in seks:
            X = cos_angle(k, sek)
            if X in all_Xs:
                continue
            else:
                new_X_ib_ik.append((X, ib, ik, sek))
                all_Xs.append(X)
        all_Xs.sort()
        return new_X_ib_ik


    def get_X_ib_ik_near_new_E(self, tp, ib, ik, E_change, forced_min_npoints=0, tolerance=None):
        """Returns the sorted (based on angle, X) list of angle and band and k-point indexes of all the points
            that are within tolerance of E + E_change
            Attention!!! this function assumes self.kgrid is sorted based on the energy in ascending order.
        Args:
            tp (str): type of the band; options: "n" or "p"
            ib (int): the band index
            ik (int): the k-point index
            E_change (float): the difference between E(k') and E(k)
            forced_min_npoints (int): the number of k-points that are forcefully included in
                scattering if not enough points are found
            tolerance (float): the energy tolerance for finding the k' points that are within E_change energy of E(k)
            """
        tolerance = tolerance or self.dE_min
        E = self.kgrid[tp]["energy"][ib][ik]
        E_prm = E + E_change  # E_prm is E prime, the new energy
        k = self.kgrid[tp]["cartesian kpoints"][ib][ik]
        # we count the point itself; it does not result in self-scattering (due to 1-X term); however, it is necessary
        # to avoid zero scattering as in the integration each term is (X[i+1]-X[i])*(integrand[i]+integrand[i+1)/2
        result = [(1, ib, ik)]

        nk = len(self.kgrid[tp]["kpoints"][ib])

        for ib_prm in range(self.cbm_vbm[tp]["included"]):
            ik_closest_E = np.abs(self.kgrid[tp]["energy"][ib_prm] - E_prm).argmin()

            for step, start in [(1, 0), (-1, -1)]:
                ik_prm = ik_closest_E + start  # go up from ik_closest_E, down from ik_closest_E - 1
                while ik_prm >= 0 and ik_prm < nk and abs(self.kgrid[tp]["energy"][ib_prm][ik_prm] - E_prm) < tolerance:
                    k_prm = self.kgrid[tp]["cartesian kpoints"][ib_prm][ik_prm]
                    X_ib_ik = (cos_angle(k, k_prm), ib_prm, ik_prm)

                    #TODO: the following condition make the tests fail even for GaAs and Gamma only and max_normk of 4; see why!??!
                    # AF: Maybe because symmetrically equivalent pockets are far from each other in BZ but can/should have scattering with each other?
                    if norm(self.kgrid[tp]["old cartesian kpoints"][ib_prm][ik_prm] - self.kgrid[tp]["old cartesian kpoints"][ib][ik]) < 2*self.max_normk:
                    # if True:
                        if (X_ib_ik[1], X_ib_ik[2]) not in [(entry[1], entry[2]) for entry in result]: # 2nd condition to avoid inter-band scattering
                            result.append(X_ib_ik)
                    ik_prm += step

        if E_change != 0.0:
        # if True:
            # If fewer than forced_min_npoints number of points were found, just return a few surroundings of the same band
            ib_prm = ib
            ik_closest_E = np.abs(self.kgrid[tp]["energy"][ib_prm] - E_prm).argmin()

            for step, start in [(1, 0), (-1, -1)]:
                # step -1 is in case we reached the end (ik_prm == nk - 1); then we choose from the lower energy k-points
                ik_prm = ik_closest_E + start  # go up from ik_closest_E, down from ik_closest_E - 1

                # the following if statement, makes GaAs POP results anisotropic which they should not be
                # if norm(self.kgrid[tp]["old cartesian kpoints"][ib_prm][ik_prm] - self.kgrid[tp]["old cartesian kpoints"][ib][ik]) < 2*self.max_normk:
                #     if E_change == 0.0:
                #         if ik_prm != ik_closest_E:
                #             result.append((cos_angle(k, self.kgrid[tp]["cartesian kpoints"][ib_prm][ik_prm]), ib_prm, ik_prm))
                #             self.nforced_scat[tp] += 1
                #     else:
                while ik_prm >= 0 and ik_prm < nk and len(result) - 1 < forced_min_npoints:
                        # add all the k-points that have the same energy as E_prime E(k_pm); these values are stored in X_E_ik
                        for X_ib_ik in self.kgrid[tp]["X_E_ik"][ib_prm][ik_prm]:
                            X, ib_pmpm, ik_pmpm = X_ib_ik
                            X_ib_ik_new = (
                            cos_angle(k, self.kgrid[tp]["cartesian kpoints"][ib_pmpm][ik_pmpm]), ib_pmpm, ik_pmpm)
                            if (X_ib_ik_new[1], X_ib_ik_new[2]) not in [(entry[1], entry[2]) for entry in result]:
                                result.append(X_ib_ik_new)
                            self.nforced_scat[tp] += 1

                        self.ediff_scat[tp].append(
                            self.kgrid[tp]["energy"][ib][ik] - self.kgrid[tp]["energy"][ib_prm][ik_prm])
                        ik_prm += step

        result.sort(key=lambda x: x[0])
        return result



    def s_el_eq(self, sname, tp, c, T, k, k_prm):
        """
        return the scattering rate at wave vector k at a certain concentration and temperature
        for a specific elastic scattering mechanisms determined by sname

        Args:
        sname (string): abbreviation of the name of the elastic scatteirng mechanisms; options: IMP, ADE, PIE, DIS
        c (float): carrier concentration
        T (float): the temperature
        k (list): list containing fractional coordinates of the k vector
        k_prm (list): list containing fractional coordinates of the k prime vector
        """

        norm_diff_k = norm(k - k_prm)  # the slope for PIE and IMP don't match with bs_is_isotropic
        if norm_diff_k == 0.0:
            warnings.warn("WARNING!!! same k and k' vectors as input of the elastic scattering equation")
            return 0.0

        if sname.upper() in ["IMP"]:  # ionized impurity scattering
            unit_conversion = 0.001 / e ** 2
            return unit_conversion * e ** 4 * self.egrid["N_II"][c][T] / \
                   (4.0 * pi ** 2 * self.epsilon_s ** 2 * epsilon_0 ** 2 * hbar) \
                   / ((norm_diff_k ** 2 + self.egrid["beta"][c][T][tp] ** 2) ** 2)

        elif sname.upper() in ["ACD"]:  # acoustic deformation potential scattering
            unit_conversion = 1e18 * e
            return unit_conversion * k_B * T * self.E_D[tp] ** 2 / (4.0 * pi ** 2 * hbar * self.C_el)

        elif sname.upper() in ["PIE"]:  # piezoelectric scattering
            unit_conversion = 1e9 / e
            return unit_conversion * e ** 2 * k_B * T * self.P_PIE ** 2 \
                   / (norm_diff_k ** 2 * 4.0 * pi ** 2 * hbar * epsilon_0 * self.epsilon_s)

        elif sname.upper() in ["DIS"]:
            return self.gs

        else:
            raise ValueError("The elastic scattering name {} is not supported!".format(sname))


    def integrate_over_DOSxE_dE(self, func, tp, fermi, T, interpolation_nsteps=None, normalize_energy=False):
        if not interpolation_nsteps:
            interpolation_nsteps = max(200, int(500.0 / len(self.egrid[tp]["energy"])))
        integral = 0.0
        for ie in range(len(self.egrid[tp]["energy"]) - 1):
            E = self.egrid[tp]["energy"][ie]
            dE = (self.egrid[tp]["energy"][ie + 1] - E) / interpolation_nsteps
            if normalize_energy:
                E -= self.cbm_vbm[tp]["energy"]
                fermi -= self.cbm_vbm[tp]["energy"]
            dS = (self.egrid[tp]["DOS"][ie + 1] - self.egrid[tp]["DOS"][ie]) / interpolation_nsteps
            for i in range(interpolation_nsteps):
                # integral += dE * (self.egrid[tp]["DOS"][ie] + i * dS)*func(E + i * dE, fermi, T)*self.Efrequency[tp][ie]
                integral += dE * (self.egrid[tp]["DOS"][ie] + i * dS) * func(E + i * dE, fermi, T)
        return integral
        # return integral/sum(self.Efrequency[tp][:-1])


    # def grid_index_from_list_index(self, list_index, tp):
    #     N = self.kgrid_array[tp].shape
    #     count = list_index
    #     i, j, k = (0,0,0)
    #     while count >= N[2]*N[1]:
    #         count -= N[2]*N[1]
    #         i += 1
    #     while count >= N[2]:
    #         count -= N[2]
    #         j += 1
    #     k = count
    #     return (i,j,k)


    def find_dv(self, grid):
        dv = np.zeros(grid[:, :, :, 0].shape)
        # N is a vector of the number of x, y, and z points
        N = grid.shape

        for i in range(N[0]):
            for j in range(N[1]):
                for k in range(N[2]):
                    if i > 0:
                        dx1 = (grid[i,j,k,0] - grid[i-1,j,k,0]) / 2
                    else:
                        dx1 = grid[i,j,k,0] - (-0.5)
                    if i < N[0] - 1:
                        dx2 = (grid[i+1,j,k,0] - grid[i,j,k,0]) / 2
                    else:
                        dx2 = 0.5 - grid[i,j,k,0]

                    if j > 0:
                        dy1 = (grid[i,j,k,1] - grid[i,j-1,k,1]) / 2
                    else:
                        dy1 = grid[i,j,k,1] - (-0.5)
                    if j < N[1] - 1:
                        dy2 = (grid[i,j+1,k,1] - grid[i,j,k,1]) / 2
                    else:
                        dy2 = 0.5 - grid[i,j,k,1]

                    if k > 0:
                        dz1 = (grid[i,j,k,2] - grid[i,j,k-1,2]) / 2
                    else:
                        dz1 = grid[i,j,k,2] - (-0.5)
                    if k < N[2] - 1:
                        dz2 = (grid[i,j,k+1,2] - grid[i,j,k,2]) / 2
                    else:
                        dz2 = 0.5 - grid[i,j,k,2]
                    # find fractional volume
                    dv[i,j,k] = (dx1 + dx2) * (dy1 + dy2) * (dz1 + dz2)

        # convert from fractional to cartesian (k space) volume
        dv *= self._rec_lattice.volume / (A_to_m * m_to_cm) ** 3
        return dv


    # takes a coordinate grid in the form of a numpy array (CANNOT have missing points) and a function to integrate and
    # finds the integral using finite differences; missing points should be input as 0 in the function
    def integrate_over_k(self, func_grid, tp):
        """
        Args:
            func_grid:

        Returns:

        in the interest of not prematurely optimizing, func_grid must be a perfect grid: the only deviation from
        the cartesian coordinate system can be uniform stretches, as in the distance between adjacent planes of points
        can be any value, but no points can be missing from the next plane

        in this case the format of fractional_grid is a 4d grid
        the last dimension is a vector of the k point fractional coordinates
        the dv grid is 3d and the indexes correspond to those of func_grid
        """
        if func_grid.ndim == 3:
            return np.sum(func_grid * self.dv_grid[tp])
        return [np.sum(func_grid[:,:,:,i] * self.dv_grid[tp]) for i in range(func_grid.shape[3])]



    def integrate_over_BZ(self, prop_list, tp, c, T, xDOS=False, xvel=False, weighted=True):

        weighted = False
        wpower = 1
        if xvel:
            wpower += 1
        integral = np.array([self.gs, self.gs, self.gs])
        for ie in range(len(self.egrid[tp]["energy"]) - 1):
            dE = abs(self.egrid[tp]["energy"][ie + 1] - self.egrid[tp]["energy"][ie])
            sum_over_k = np.array([self.gs, self.gs, self.gs])
            for ib, ik in self.kgrid_to_egrid_idx[tp][ie]:
                k_nrm = self.kgrid[tp]["norm(k)"][ib][ik]
                product = k_nrm ** 2 / self.kgrid[tp]["norm(v)"][ib][ik] * 4 * pi / hbar
                if xvel:
                    product *= self.kgrid[tp]["velocity"][ib][ik]
                for j, p in enumerate(prop_list):
                    if p[0] == "/":
                        product /= self.kgrid[tp][p.split("/")[-1]][c][T][ib][ik]
                    elif p[0] == "1":  # this assumes that the property is 1-f0 for example
                        product *= 1 - self.kgrid[tp][p.split("-")[-1].replace(" ", "")][c][T][ib][ik]
                    else:
                        product *= self.kgrid[tp][p][c][T][ib][ik]
                sum_over_k += product
            if xDOS:
                sum_over_k *= self.egrid[tp]["DOS"][ie]
            if weighted:
                sum_over_k *=self.Efrequency[tp][ie] / float(self.sym_freq[tp][ie])
            integral += sum_over_k * dE

        if weighted:
            return integral
            # return integral / sum([freq ** (wpower) for freq in self.Efrequency[tp][:-1]])
        else:
            return integral
            # return integral / sum([self.egrid[tp]["f0"][c][T][ie][0]*self.Efrequency[tp][ie] for ie in range(len(self.Efrequency[tp][:-1]))])



    def integrate_over_normk(self, prop_list, tp, c, T, xDOS, interpolation_nsteps=None):
        integral = self.gs
        normk_tp = "norm(k)"
        if not interpolation_nsteps:
            interpolation_nsteps = max(200, int(500.0 / len(self.kgrid[tp]["kpoints"][0])))
        for ib in [0]:
            normk_sorted_idx = np.argsort(self.kgrid[tp][normk_tp][ib])
            diff = [0.0 for prop in prop_list]


            for j, ik in enumerate(normk_sorted_idx[:-1]):
                ik_next = normk_sorted_idx[j+1]
                normk = self.kgrid[tp][normk_tp][ib][ik]
                dk = (self.kgrid[tp][normk_tp][ib][ik_next] - normk)/interpolation_nsteps
                if dk == 0.0:
                    continue
                if xDOS:
                    dS = ((self.kgrid[tp][normk_tp][ib][ik_next]/pi)**2 - \
                         (self.kgrid[tp][normk_tp][ib][ik]/pi)**2)/interpolation_nsteps
                for j, p in enumerate(prop_list):
                    if p[0] == "/":
                        diff[j] = (self.kgrid[tp][p.split("/")[-1]][c][T][ib][ik_next] - \
                                        self.kgrid[tp][p.split("/")[-1]][c][T][ib][ik]) / interpolation_nsteps
                    elif p[0] == "1":
                        diff[j] = ((1 - self.kgrid[tp][p.split("-")[-1].replace(" ", "")][c][T][ib][ik_next]) - \
                                  (1 - self.kgrid[tp][p.split("-")[-1].replace(" ", "")][c][T][ib][ik])) / interpolation_nsteps
                    else:
                        diff[j] = (self.kgrid[tp][p][c][T][ib][ik_next] - self.kgrid[tp][p][c][T][ib][ik]) / interpolation_nsteps

                for i in range(interpolation_nsteps):
                    multi = dk
                    for j, p in enumerate(prop_list):
                        if p[0] == "/":
                            multi /= self.kgrid[tp][p.split("/")[-1]][c][T][ib][ik] + diff[j] * i
                        elif "1" in p:
                            multi *= 1 - self.kgrid[tp][p.split("-")[-1].replace(" ", "")][c][T][ib][ik] + diff[j] * i
                        else:
                            multi *= self.kgrid[tp][p][c][T][ib][ik] + diff[j] * i
                    if xDOS:
                        multi *= (self.kgrid[tp][normk_tp][ib][ik]/pi)**2 + dS * i
                    integral += multi
        return integral



    def integrate_over_E(self, prop_list, tp, c, T, xDOS=False, xvel=False, weighted=False, interpolation_nsteps=None):
        # for now I keep weighted as False, to re-enable weighting, all GaAs tests should be re-evaluated.

        weighted = False

        wpower = 1
        if xvel:
            wpower += 1
        imax_occ = len(self.Efrequency[tp][:-1])

        if not interpolation_nsteps:
            interpolation_nsteps = max(200, int(500.0 / len(self.egrid[tp]["energy"])))
            # interpolation_nsteps = 1
        diff = [0.0 for prop in prop_list]
        integral = self.gs
        # for ie in range(len(self.egrid[tp]["energy"]) - 1):
        for ie in range(imax_occ):

            E = self.egrid[tp]["energy"][ie]
            dE = abs(self.egrid[tp]["energy"][ie + 1] - E) / interpolation_nsteps
            if xDOS:
                dS = (self.egrid[tp]["DOS"][ie + 1] - self.egrid[tp]["DOS"][ie]) / interpolation_nsteps
            if xvel:
                dv = (self.egrid[tp]["velocity"][ie + 1] - self.egrid[tp]["velocity"][ie]) / interpolation_nsteps
            for j, p in enumerate(prop_list):
                if "/" in p:
                    diff[j] = (self.egrid[tp][p.split("/")[-1]][c][T][ie + 1] -
                               self.egrid[tp][p.split("/")[-1]][c][T][ie]) / interpolation_nsteps
                elif "1 -" in p:
                    diff[j] = (1 - self.egrid[tp][p.split("-")[-1].replace(" ", "")][c][T][ie + 1] - (1- \
                               self.egrid[tp][p.split("-")[-1].replace(" ", "")][c][T][ie])) / interpolation_nsteps
                else:
                    diff[j] = (self.egrid[tp][p][c][T][ie + 1] - self.egrid[tp][p][c][T][ie]) / interpolation_nsteps
            if weighted:
                dweight = (self.Efrequency[tp][ie+1] / float(self.sym_freq[tp][ie+1]) - \
                          self.Efrequency[tp][ie] / float(self.sym_freq[tp][ie]) ) /interpolation_nsteps
            for i in range(interpolation_nsteps):
                multi = dE
                for j, p in enumerate(prop_list):
                    if p[0] == "/":
                        multi /= self.egrid[tp][p.split("/")[-1]][c][T][ie] + diff[j] * i
                    elif "1 -" in p:
                        multi *= 1 - self.egrid[tp][p.split("-")[-1].replace(" ", "")][c][T][ie] + diff[j] * i
                    else:
                        multi *= self.egrid[tp][p][c][T][ie] + diff[j] * i
                if xDOS:
                    multi *= self.egrid[tp]["DOS"][ie] + dS * i
                if xvel:
                    multi *= self.egrid[tp]["velocity"][ie] + dv * i
                if weighted:
                    # integral += multi * self.Efrequency[tp][ie] ** wpower
                    integral += multi * (self.Efrequency[tp][ie] / float(self.sym_freq[tp][ie]) + dweight * i)
                else:
                    integral += multi
        if weighted:
            return integral
            # return integral/(sum(self.Efrequency[tp][:-1]))
        else:
            return integral



    def integrate_over_X(self, tp, X_E_index, integrand, ib, ik, c, T, sname=None, g_suffix=""):
        """
        integrate numerically with a simple trapezoidal algorithm.
        Args:
            tp (str): 'n' or 'p' type
            X_E_index ([[[(float, int, int)]]]): list of (X, ib', ik') for each
                k-point at each band
            integrand (func): the integrand function; options: el_integrand_X
                or inel_integrand_X for elastic and inelastic respectively
            ib (int): the band index
            ik (int): the k-point index
            c (float): the carrier concentration
            T (float): the temperature
            sname (str): the scattering name (see options in the documentation
                of el_integrand_X and inel_integrand_X functions
            g_suffix:
        Returns (float or numpy.array): the integrated value/vector
        """
        summation = 0.0
        if len(X_E_index[ib][ik]) == 0:
            raise ValueError("enforcing scattering points did NOT work, {}[{}][{}] is empty".format(X_E_index, ib, ik))
        X, ib_prm, ik_prm = X_E_index[ib][ik][0]
        current_integrand = integrand(tp, c, T, ib, ik, ib_prm, ik_prm, X, sname=sname, g_suffix=g_suffix)

        ikp = 0
        while ikp < len(X_E_index[ib][ik]) - 1:
            DeltaX = X_E_index[ib][ik][ikp + 1][0] - X_E_index[ib][ik][ikp][0]
            same_X_ks = [self.kgrid[tp]['cartesian kpoints'][ib_prm][ik_prm]]
            same_X_ks_integrands = [current_integrand]
            loop_found = False
            while DeltaX < 0.01 and ikp < len(X_E_index[ib][ik]) - 2:
                ikp += 1
                loop_found = True
                X, ib_prm, ik_prm = X_E_index[ib][ik][ikp]
                same_X_ks.append(self.kgrid[tp]['cartesian kpoints'][ib_prm][ik_prm])
                same_X_ks_integrands.append(integrand(tp, c, T, ib, ik, ib_prm, ik_prm, X, sname=sname, g_suffix=g_suffix))
                DeltaX = X_E_index[ib][ik][ikp + 1][0] - X_E_index[ib][ik][ikp][0]

            if len(same_X_ks) > 1:
                m = np.sum(same_X_ks, axis=0)/len(same_X_ks)
                same_X_ks = np.array(same_X_ks) - m
                same_X_ks_sort, ks_indexes = sort_angles(same_X_ks)
                same_X_ks_sort = np.vstack((same_X_ks_sort, same_X_ks_sort[0]))
                ks_indexes.append(ks_indexes[0])
                sm = 0.0
                for j in range(len(ks_indexes) - 1):
                    angle = get_angle(same_X_ks_sort[j+1], same_X_ks_sort[j])
                    sm += (same_X_ks_integrands[ks_indexes[j+1]] + \
                           same_X_ks_integrands[ks_indexes[j]])/2.0 * angle
                dum = sm/(2*pi)/2.0
                ikp += 1

            if not loop_found:
                dum = current_integrand / 2.0
                ikp += 1

            X, ib_prm, ik_prm = X_E_index[ib][ik][ikp]
            current_integrand = integrand(tp, c, T, ib, ik, ib_prm, ik_prm, X,
                                          sname=sname, g_suffix=g_suffix)
            if np.sum(current_integrand) == 0.0:
                dum *= 2
            elif np.sum(dum) == 0.0:
                dum = current_integrand
            else:
                dum += current_integrand / 2.0
            summation += dum * DeltaX  # In case of two points with the same X, DeltaX==0 so no duplicates
        return summation



    def el_integrand_X(self, tp, c, T, ib, ik, ib_prm, ik_prm, X, sname=None, g_suffix=""):
        """
        returns the evaluated (float) expression inside the elastic equations
            to be integrated over angles, dX.
        Args:
            tp (str): "n" or "p" type
            c (float): carrier concentration/doping in cm**-3
            T (float): the temperature
            ib (int): the band index starting from 0 (CBM/VBM)
            ik (int): the k-point index
            ib_prm (int): ib' (band index for k' state)
            ik_prm (int): ik' (k-index for k' state)
            X (float): the angle between k and k'
            sname (str): elastic scattering name: 'ACD', 'PIE', 'IMP'
            g_suffix (str): '' or '_th' (th for thermal)
        Returns (float): the integrand for elastic scattering integration
        """
        k = self.kgrid[tp]["cartesian kpoints"][ib][ik]
        k_prm = self.kgrid[tp]["cartesian kpoints"][ib_prm][ik_prm]

        if k[0] == k_prm[0] and k[1] == k_prm[1] and k[2] == k_prm[2]:
            return np.array(
                [0.0, 0.0, 0.0])  # self-scattering is not defined;regardless, the returned integrand must be a vector


        return (1 - X) * self.kgrid[tp]["norm(k)"][ib_prm][ik_prm] ** 2 * self.s_el_eq(sname, tp, c, T, k, k_prm) \
               * self.G(tp, ib, ik, ib_prm, ik_prm, X) / (self.kgrid[tp]["norm(v)"][ib_prm][ik_prm] / sq3)



    def inel_integrand_X(self, tp, c, T, ib, ik, ib_prm, ik_prm, X, sname=None, g_suffix=""):
        """
        returns the evaluated (float) expression of the S_o & S_i(g) integrals.
        Args:
            tp (str): "n" or "p" type
            c (float): carrier concentration/doping in cm**-3
            T (float): the temperature
            ib (int): the band index starting from 0 (CBM/VBM)
            ik (int): the k-point index
            ib_prm (int): ib' (band index for k' state)
            ik_prm (int): ik' (k-index for k' state)
            X (float): the angle between k and k'
            sname (str): scattering name: 'S_oX_Eplus_ik', 'S_oX_Eminus_ik',
                'S_iX_Eplus_ik' or 'S_iX_Eminus_ik'
            g_suffix (str): '' or '_th' (th for thermal)
        Returns (float): the integrand for POP scattering (to be integrated
            over X)
        """
        # if abs(self.kgrid[tp]['energy'][ib_prm][ik_prm] - \
        #         self.kgrid[tp]['energy'][ib][ik]) < \
        #                         hbar*self.kgrid[tp]["W_POP"][ib][ik]/2:
        #     return 0.0
        if tp == "n" and 'minus' in sname and self.kgrid[tp]["energy"][ib][ik]-hbar*self.kgrid[tp]["W_POP"][ib][ik]<self.cbm_vbm[tp]["energy"]:
            return 0.0
        if tp == "p" and 'plus' in sname and self.kgrid[tp]["energy"][ib][ik]+hbar*self.kgrid[tp]["W_POP"][ib][ik]>self.cbm_vbm[tp]["energy"]:
            return 0.0
        # elif tp=='n':
        #     print('abs(energy_diff) = {}'.format(abs(self.kgrid[tp]['energy'][ib_prm][ik_prm] - self.kgrid[tp]['energy'][ib][ik])))
        k = self.kgrid[tp]["cartesian kpoints"][ib][ik]
        f_th = self.kgrid[tp]["f_th"][c][T][ib][ik]
        k_prm = self.kgrid[tp]["cartesian kpoints"][ib_prm][ik_prm]
        v_prm = self.kgrid[tp]["velocity"][ib_prm][ik_prm]
        if tp == "n":
            f = self.kgrid[tp]["f"][c][T][ib][ik]
            f_prm = self.kgrid[tp]["f"][c][T][ib_prm][ik_prm]
        else:
            f = 1 - self.kgrid[tp]["f"][c][T][ib][ik]
            f_prm = 1 - self.kgrid[tp]["f"][c][T][ib_prm][ik_prm]

        if k[0] == k_prm[0] and k[1] == k_prm[1] and k[2] == k_prm[2]:
            # return np.array([0.0, 0.0, 0.0])  # self-scattering is not defined;regardless, the returned integrand must be a vector
            return 0.0
        fermi = self.fermi_level[c][T]

        N_POP = self.kgrid[tp]["N_POP"][c][T][ib][ik]
        # N_POP = 1 / (np.exp(hbar * self.kgrid[tp]["W_POP"][ib][ik] / (k_B * T)) - 1)

        norm_diff = norm(k - k_prm)
        # if tp=='n' and norm_diff < 0.1:
        #     print('energy: {}'.format(self.kgrid[tp]['energy'][ib][ik]))
        #     print('energy: {}'.format(self.kgrid[tp]['energy'][ib_prm][ik_prm]))
        #     print('norm_diff: {}'.format(norm_diff))
        #     print
        if norm_diff < 1e-4:
            return 0.0


        # the term norm(k_prm)**2 is wrong in practice as it can be too big and originally we integrate |k'| from 0
        #TODO: this norm(v) in the following may need a /sq3
        # integ = self.kgrid[tp]["norm(k)"][ib_prm][ik_prm]**2*self.G(tp, ib, ik, ib_prm, ik_prm, X)/\
        #         (self.kgrid[tp]["norm(v)"][ib_prm][ik_prm]*norm_diff**2/sq3)
        # only changing ik_prm of norm(k) to ik made S_o look more like isotropic
        integ = self.kgrid[tp]["norm(k)"][ib][ik]**2*self.G(tp, ib, ik, ib_prm, ik_prm, X)/\
                (self.kgrid[tp]["norm(v)"][ib][ik]*norm_diff**2/sq3)

        # the following worked ok at superfine, the final POP and g matches with isotropic but S_i and S_o match are not good!
        if "S_i" in sname:
            integ *= X * self.kgrid[tp]["g" + g_suffix][c][T][ib_prm][ik_prm]
            if "minus" in sname:
                integ *= (1 - f) * N_POP + f * (1 + N_POP)
            elif "plus" in sname:
                integ *= (1 - f) * (1 + N_POP) + f * N_POP
            else:
                raise ValueError('"plus" or "minus" must be in sname for phonon absorption and emission respectively')
        elif "S_o" in sname:
            if "minus" in sname:
                integ *= (1 - f_prm) * (1 + N_POP) + f_prm * N_POP # interestingly f or f_prm does NOT make any difference (maybe close energies?)
            elif "plus" in sname:
                integ *= (1 - f_prm) * N_POP + f_prm * (1 + N_POP)
            else:
                raise ValueError('"plus" or "minus" must be in sname for phonon absorption and emission respectively')
        else:
            raise ValueError('Unsupported inelastic scattering name: {}'.format(sname))
        return integ



    def s_inel_eq_isotropic(self, once_called=False):
        """
        calclates the inelastic S_i and S_o scattering rates in the kgrid based
            on the isotropic formulation (integrated equations from Rode)
        Args:
            once_called (bool): since scattering out, S_o, needs to be
                calculated only once (not a function of g), we use this flag
        Returns:
            updates values of S_i and S_o (np.array at each k-point) in kgrid
        """
        for tp in ["n", "p"]:
            for c in self.dopings:
                for T in self.temperatures:
                    for ib in range(len(self.kgrid[tp]["energy"])):
                        # only when very large # of k-points are present, make sense to parallelize as this function
                        # has become fast after better energy window selection
                        if self.parallel and len(self.kgrid[tp]["size"]) * \
                                max(self.kgrid[tp]["size"]) > 1000000:
                            # if False:
                            results = Parallel(n_jobs=self.num_cores)(
                                delayed(calculate_Sio)(tp, c, T, ib, ik,
                                once_called, self.kgrid, self.cbm_vbm,
                                self.epsilon_s, self.epsilon_inf) for ik in
                                    range(len(self.kgrid[tp]["kpoints"][ib])))
                        else:
                            results = [calculate_Sio(tp, c, T, ib, ik,
                                    once_called, self.kgrid, self.cbm_vbm,
                                    self.epsilon_s, self.epsilon_inf) for ik in
                                    range(len(self.kgrid[tp]["kpoints"][ib]))]

                        for ik, res in enumerate(results):
                            self.kgrid[tp]["S_i"][c][T][ib][ik] = res[0]
                            self.kgrid[tp]["S_i_th"][c][T][ib][ik] = res[1]
                            if not once_called:
                                self.kgrid[tp]["S_o"][c][T][ib][ik] = res[2]
                                self.kgrid[tp]["S_o_th"][c][T][ib][ik] = res[3]



    def s_inelastic(self, sname=None, g_suffix=""):
        for tp in ["n", "p"]:
            for c in self.dopings:
                for T in self.temperatures:
                    for ib in range(len(self.kgrid[tp]["energy"])):
                        for ik in range(len(self.kgrid[tp]["kpoints"][ib])):
                            summation = np.array([0.0, 0.0, 0.0])
                            for X_E_index_name in ["X_Eplus_ik", "X_Eminus_ik"]:
                                summation += self.integrate_over_X(tp, self.kgrid[tp][X_E_index_name],
                                                                   self.inel_integrand_X,
                                                                   ib=ib, ik=ik, c=c, T=T, sname=sname + X_E_index_name,
                                                                   g_suffix=g_suffix)
                            self.kgrid[tp][sname][c][T][ib][ik] = summation * e ** 2 * self.kgrid[tp]["W_POP"][ib][ik] / (4 * pi * hbar) * (1 / self.epsilon_inf - 1 / self.epsilon_s) / epsilon_0 * 100 / e


                            # if norm(self.kgrid[tp][sname][c][T][ib][ik]) < 1:
                            #     self.kgrid[tp][sname][c][T][ib][ik] = [1, 1, 1]
                            # if norm(self.kgrid[tp][sname][c][T][ib][ik]) > 1e5:
                            #     print tp, c, T, ik, ib, summation, self.kgrid[tp][sname][c][T][ib][ik]



    def s_el_eq_isotropic(self, sname, tp, c, T, ib, ik):
        """
        returns elastic scattering rate (a numpy vector) at given point
        (i.e. k-point, c, T) in isotropic formulation (i.e. if
        self.bs_is_isotropic==True). This assumption significantly simplifies
        the model and the integrated rates at each k/energy directly extracted
        from the literature can be used here.
        Args:
            sname (str): elastic scattering name: 'ACD', 'IMP', 'PIE', 'DIS'
            tp (str): 'n' or 'p' type respectively for conduction and valence
            c (float): carrier concentration
            T (float): temperature
            ib (int): band index starting from 0 (0 for CBM/VBM bands)
            ik (int): k-point index
        Returns (float): scalar (since assumed isotropic) scattering rate.
        """
        v = self.kgrid[tp]["norm(v)"][ib][ik] / sq3  # because of isotropic assumption, we treat the BS as 1D
        knrm = self.kgrid[tp]["norm(k)"][ib][ik]
        par_c = self.kgrid[tp]["c"][ib][ik]

        if sname.upper() == "ACD":
            # The following two lines are from Rode's chapter (page 38)
            return (k_B * T * self.E_D[tp] ** 2 * knrm ** 2) / (3 * pi * hbar ** 2 * self.C_el * 1e9 * v) \
                   * (3 - 8 * par_c ** 2 + 6 * par_c ** 4) * e * 1e20

        elif sname.upper() == "IMP":
            # double-checked the units and equation on 5/12/2017
            # The following is a variation of Dingle's theory available in [R]
            beta = self.egrid["beta"][c][T][tp]
            B_II = (4 * knrm ** 2 / beta ** 2) / (1 + 4 * knrm ** 2 / beta ** 2) + 8 * (beta ** 2 + 2 * knrm ** 2) / (
            beta ** 2 + 4 * knrm ** 2) * par_c ** 2 + \
                   (3 * beta ** 4 + 6 * beta ** 2 * knrm ** 2 - 8 * knrm ** 4) / (
                   (beta ** 2 + 4 * knrm ** 2) * knrm ** 2) * par_c ** 4
            D_II = 1 + 2 * beta ** 2 * par_c ** 2 / knrm ** 2 + 3 * beta ** 4 * par_c ** 4 / (4 * knrm ** 4)

            return abs((e ** 4 * abs(self.egrid["N_II"][c][T])) / (
                8 * pi * v * self.epsilon_s ** 2 * epsilon_0 ** 2 * hbar ** 2 *
                knrm ** 2) * (D_II * log(1 + 4 * knrm ** 2 / beta ** 2) - B_II) * 3.89564386e27)

        elif sname.upper() == "PIE":
            return (e ** 2 * k_B * T * self.P_PIE ** 2) / (
                6 * pi * hbar ** 2 * self.epsilon_s * epsilon_0 * v) * (
                       3 - 6 * par_c ** 2 + 4 * par_c ** 4) * 100 / e

        elif sname.upper() == "DIS":
            return (self.N_dis * e ** 4 * knrm) / (
            hbar ** 2 * epsilon_0 ** 2 * self.epsilon_s ** 2 * (self._vrun.lattice.c * A_to_nm) ** 2 * v) \
                   / (self.egrid["beta"][c][T][tp] ** 4 * (
            1 + (4 * knrm ** 2) / (self.egrid["beta"][c][T][tp] ** 2)) ** 1.5) \
                   * 2.43146974985767e42 * 1.60217657 / 1e8;

        else:
            raise ValueError('The elastic scattering name "{}" is NOT supported.'.format(sname))



    def s_elastic(self, sname):
        """
        the scattering rate equation for each elastic scattering name (sname)
        Args:
            sname (st): elastic scattering name: 'IMP', 'ADE', 'PIE', 'DIS'
        Returns:
            it directly calculates the scattering rate at each k-point at each
                c and T (self.kgrid[tp][sname][c][T][ib][ik])
        """
        sname = sname.upper()

        for tp in ["n", "p"]:
            self.egrid[tp][sname] = {c: {T: np.array([[0.0, 0.0, 0.0] for i in
                    range(len(self.egrid[tp]["energy"]))]) for T in
                    self.temperatures} for c in self.dopings}
            self.kgrid[tp][sname] = {c: {T: np.array([[[0.0, 0.0, 0.0] for i in
                    range(len(self.kgrid[tp]["kpoints"][j]))]
                    for j in range(self.cbm_vbm[tp]["included"])]) for T in
                    self.temperatures} for c in self.dopings}
            for c in self.dopings:
                for T in self.temperatures:
                    for ib in range(len(self.kgrid[tp]["energy"])):
                        for ik in range(len(self.kgrid[tp]["kpoints"][ib])):
                            if self.bs_is_isotropic:
                                self.kgrid[tp][sname][c][T][ib][ik] = self.s_el_eq_isotropic(sname, tp, c, T, ib, ik)
                            else:
                                summation = self.integrate_over_X(tp, X_E_index=self.kgrid[tp]["X_E_ik"],
                                                                  integrand=self.el_integrand_X,
                                                                  ib=ib, ik=ik, c=c, T=T, sname=sname, g_suffix="")
                                self.kgrid[tp][sname][c][T][ib][ik] = abs(summation) * 2e-7 * pi / hbar
                                if norm(self.kgrid[tp][sname][c][T][ib][ik]) < 100 and sname not in ["DIS"]:
                                    print("WARNING!!! here scattering {} < 1".format(sname))
                                    # if self.kgrid[tp]["df0dk"][c][T][ib][ik][0] > 1e-32:
                                    #     print self.kgrid[tp]["df0dk"][c][T][ib][ik]
                                    print(self.kgrid[tp]["X_E_ik"][ib][ik])

                                    self.kgrid[tp][sname][c][T][ib][ik] = [1e10, 1e10, 1e10]

                                if norm(self.kgrid[tp][sname][c][T][ib][ik]) > 1e20:
                                    print self.kgrid[tp]['kpoints'][ib][ik]
                                    print self.kgrid[tp]['cartesian kpoints'][ib][ik]
                                    print self.kgrid[tp]['velocity'][ib][ik]
                                    print "WARNING!!! TOO LARGE of scattering rate for {}:".format(sname)
                                    print self.kgrid[tp][sname][c][T][ib][ik]
                                    print self.kgrid[tp]["X_E_ik"][ib][ik]
                                    print
                            self.kgrid[tp]["_all_elastic"][c][T][ib][ik] += self.kgrid[tp][sname][c][T][ib][ik]

                        # logging.debug("relaxation time at c={} and T= {}: \n {}".format(c, T, self.kgrid[tp]["relaxation time"][c][T][ib]))
                        # logging.debug("_all_elastic c={} and T= {}: \n {}".format(c, T, self.kgrid[tp]["_all_elastic"][c][T][ib]))
                        self.kgrid[tp]["relaxation time"][c][T][ib] = 1 / self.kgrid[tp]["_all_elastic"][c][T][ib]



    def map_to_egrid(self, prop_name, c_and_T_idx=True, prop_type="vector"):
        """
        maps a propery from kgrid to egrid conserving the nomenclature.
            The mapped property w/ format: kgrid[tp][prop_name][c][T][ib][ik]
            will have the format: egrid[tp][prop_name][c][T][ie]
        Args:
            prop_name (string): the name of the property to be mapped. It must be available in the kgrid.
            c_and_T_idx (bool): if True, the propetry will be calculated and maped at each concentration, c, and T
            prop_type (str): options are "scalar", "vector", "tensor"
        Returns (float or numpy.array): egrid[tp][prop_name][c][T][ie]
        """
        if not c_and_T_idx:
            self.initialize_var("egrid", prop_name, prop_type, initval=self.gs, is_nparray=True, c_T_idx=False)
            for tp in ["n", "p"]:

                if not self.gaussian_broadening:
                    for ie, en in enumerate(self.egrid[tp]["energy"]):
                        first_ib = self.kgrid_to_egrid_idx[tp][ie][0][0]
                        first_ik = self.kgrid_to_egrid_idx[tp][ie][0][1]
                        for ib, ik in self.kgrid_to_egrid_idx[tp][ie]:
                            # if norm(self.kgrid[tp][prop_name][ib][ik]) / norm(self.kgrid[tp][prop_name][first_ib][first_ik]) > 1.25 or norm(self.kgrid[tp][prop_name][ib][ik]) / norm(self.kgrid[tp][prop_name][first_ib][first_ik]) < 0.8:
                            #     logging.debug('ERROR! Some {} values are more than 25% different at k points with the same energy.'.format(prop_name))
                            #     print('first k: {}, current k: {}'.format(norm(self.kgrid[tp][prop_name][first_ib][first_ik]), norm(self.kgrid[tp][prop_name][ib][ik])))
                            #     print('current energy, first energy, ik, first_ik')
                            #     print(self.kgrid[tp]['energy'][ib][ik], self.kgrid[tp]['energy'][first_ib][first_ik], ik, first_ik)
                            # if self.bs_is_isotropic and prop_type == "vector":
                            if False:
                                self.egrid[tp][prop_name][ie] += norm(self.kgrid[tp][prop_name][ib][ik]) / sq3
                            else:
                                self.egrid[tp][prop_name][ie] += self.kgrid[tp][prop_name][ib][ik]
                        self.egrid[tp][prop_name][ie] /= len(self.kgrid_to_egrid_idx[tp][ie])
                else:
                    raise NotImplementedError(
                        "Guassian Broadening is NOT well tested and abandanded at the begining due to inaccurate results")
        else:
            self.initialize_var("egrid", prop_name, prop_type, initval=self.gs, is_nparray=True, c_T_idx=True)
            for tp in ["n", "p"]:
                if not self.gaussian_broadening:

                    for c in self.dopings:
                        for T in self.temperatures:
                            for ie, en in enumerate(self.egrid[tp]["energy"]):
                                first_ib = self.kgrid_to_egrid_idx[tp][ie][0][0]
                                first_ik = self.kgrid_to_egrid_idx[tp][ie][0][1]
                                for ib, ik in self.kgrid_to_egrid_idx[tp][ie]:
                                    # if self.bs_is_isotropic and prop_type == "vector":
                                    if False:
                                        self.egrid[tp][prop_name][c][T][ie] += norm(
                                            self.kgrid[tp][prop_name][c][T][ib][ik]) / sq3
                                    else:
                                        self.egrid[tp][prop_name][c][T][ie] += self.kgrid[tp][prop_name][c][T][ib][ik]
                                self.egrid[tp][prop_name][c][T][ie] /= len(self.kgrid_to_egrid_idx[tp][ie])

                            # df0dk must be negative but we used norm for df0dk when isotropic
                            # if prop_name in ["df0dk"] and self.bs_is_isotropic:
                            #     self.egrid[tp][prop_name][c][T] *= -1
                else:
                    raise NotImplementedError(
                        "Guassian Broadening is NOT well tested and abandanded at the begining due to inaccurate results")



    def find_fermi_k(self, tolerance=0.001):
        closest_energy = {c: {T: None for T in self.temperatures} for c in self.dopings}
        self.f0_array = {c: {T: {tp: range(self.num_bands[tp]) for tp in ['n', 'p']} for T in self.temperatures} for c in self.dopings}
        self.calc_doping = {c: {T: {'n': None, 'p': None} for T in self.temperatures} for c in self.dopings}
        #energy = self.array_from_kgrid('energy', 'n', fill=1000)
        for c in self.dopings:
            tp = get_tp(c)
            tol = tolerance * abs(c)
            for T in self.temperatures:
                step = 0.1
                range_of_energies = np.arange(self.cbm_vbm[tp]['energy'] - 2, self.cbm_vbm[tp]['energy'] + 2.1, step)
                diff = 1000 * abs(c)
                while(diff > tol):
                    # try a number for fermi level
                    diffs = {}
                    for e_f in range_of_energies:
                        # calculate distribution in both conduction and valence bands
                        f_con = 1 / (np.exp((self.energy_array['n'] - e_f) / (k_B * T)) + 1)
                        f_val = 1 / (np.exp((self.energy_array['p'] - e_f) / (k_B * T)) + 1)
                        dens_of_states = 1 / (8*np.pi**3)   # note that density of states in k space is V/8pi^3, but states per real volume per k volume is 1/8pi^3
                        # see if it is close to concentration
                        n_concentration = self.integrate_over_states(f_con * dens_of_states, 'n')[0]
                        p_concentration = self.integrate_over_states((1 - f_val) * dens_of_states, 'p')[0]
                        diffs[e_f] = abs((p_concentration - n_concentration) - c)
                    # compare all the numbers and zoom in on the closest
                    closest_energy[c][T] = min(diffs, key=diffs.get)
                    range_of_energies = np.arange(closest_energy[c][T] - step, closest_energy[c][T] + step, step / 10)
                    step /= 10
                    diff = diffs[closest_energy[c][T]]
                # find the calculated concentrations (dopings) of each type at the determined fermi level
                e_f = closest_energy[c][T]
                for j, tp in enumerate(['n', 'p']):
                    for ib in range(self.num_bands[tp]):
                        self.f0_array[c][T][tp][ib] = 1 / (np.exp((self.energy_array[tp][ib][:,:,:,0] - e_f) / (k_B * T)) + 1)
                    self.calc_doping[c][T][tp] = self.integrate_over_states(j - np.array(self.f0_array[c][T][tp]), tp)
        return closest_energy



    def find_fermi(self, c, T, tolerance=0.005, tolerance_loose=0.03,
                   alpha=0.05, max_iter=5000):
        """
        finds the Fermi level at a given c and T at egrid (i.e. DOS)
        Args:
            c (float): The doping concentration;
                c < 0 indicate n-tp (i.e. electrons) and c > 0 for p-tp
            T (float): The temperature.
            tolerance (0<float<1): convergance threshold for relative error
            tolerance_loose (0<float<1): maximum relative error allowed
                between the calculated and input c
            alpha (float < 1): the fraction of the linear interpolation
                towards the actual fermi at each iteration
            max_iter (int): after this many iterations the function returns
                even if it is not converged
        Returns:
            The fitted/calculated Fermi level
        """

        # initialize parameters
        relative_error = self.gl
        niter = 0.0
        temp_doping = {"n": -0.01, "p": +0.01}
        typ = get_tp(c)
        typj = ["n", "p"].index(typ)
        fermi = self.cbm_vbm[typ]["energy"] + 0.01 * (-1)**typj # addition is to ensure Fermi is not exactly 0.0
        # fermi = self.egrid[typ]["energy"][0]
        print("calculating the fermi level at temperature: {} K".format(T))
        funcs = [lambda E, fermi0, T: f0(E, fermi0, T), lambda E, fermi0, T: 1 - f0(E, fermi0, T)]
        calc_doping = (-1) ** (typj + 1) / self.volume / (A_to_m * m_to_cm) ** 3 \
                      * abs(self.integrate_over_DOSxE_dE(func=funcs[typj], tp=typ, fermi=fermi, T=T))

        def linear_iteration(relative_error, fermi, calc_doping,
                             iterations, niter):
            tune_alpha = 1.0
            while (relative_error > tolerance) and (niter < iterations):
                niter += 1  # to avoid an infinite loop
                if niter / max_iter > 0.5:  # to avoid oscillation we re-adjust alpha at each iteration
                    tune_alpha = 1 - niter / max_iter
                # fermi += (-1) ** (typj) * alpha * tune_alpha * (calc_doping - c) / abs(c + calc_doping) * fermi
                fermi += alpha * tune_alpha * (calc_doping - c) / abs(
                    c + calc_doping) * abs(fermi)
                if abs(
                        fermi) < 1e-5:  # switch sign when getting really close to 0 as otherwise will never converge
                    fermi = fermi * -1

                for j, tp in enumerate(["n", "p"]):
                    integral = 0.0
                    for ie in range((1 - j) * self.cbm_dos_idx,
                                    (1 - j) * len(
                                        self.dos) + j * self.vbm_dos_idx - 1):
                        integral += (self.dos[ie + 1][1] + self.dos[ie][
                            1]) / 2 * funcs[j](self.dos[ie][0], fermi, T) * \
                                    (self.dos[ie + 1][0] - self.dos[ie][0])
                    temp_doping[tp] = (-1) ** (j + 1) * abs(
                        integral / (self.volume * (A_to_m * m_to_cm) ** 3))
                calc_doping = temp_doping["n"] + temp_doping["p"]
                if abs(calc_doping) < 1e-2:
                    calc_doping = np.sign(
                        calc_doping) * 0.01  # just so that calc_doping doesn't get stuck to zero!
                # calculate the relative error from the desired concentration, c
                relative_error = abs(calc_doping - c) / abs(c)
            return relative_error, fermi, calc_doping, niter


        relative_error, fermi, calc_doping, niter = linear_iteration(
            relative_error, fermi, calc_doping, iterations=50, niter=niter)
        if relative_error <= tolerance:
            self.egrid["calc_doping"][c][T]["n"] = temp_doping["n"]
            self.egrid["calc_doping"][c][T]["p"] = temp_doping["p"]
            logging.info(
                "fermi at {} 1/cm3 and {} K after {} iterations: {}".format(
                    c, T, int(niter), fermi))
            return fermi

        # start with a simple grid search with maximum 6(2nstep+1) iterations
        step = 0.1
        nstep = 20
        fermi0 = fermi
        min_diff = 1e32
        for i in range(5):
            if i > 0:
                nsetps = 10
            for coeff in range(-nstep, nstep+1):
                niter += 1
                fermi = fermi0 + coeff*step
                for j, tp in enumerate(["n", "p"]):
                    integral = 0.0
                    for ie in range((1 - j) * self.cbm_dos_idx,
                                    (1 - j) * len(
                                        self.dos) + j * self.vbm_dos_idx - 1):
                        integral += (self.dos[ie + 1][1] + self.dos[ie][
                            1]) / 2 * funcs[j](self.dos[ie][0], fermi, T) * \
                                    (self.dos[ie + 1][0] - self.dos[ie][0])
                    temp_doping[tp] = (-1) ** (j + 1) * abs(
                        integral / (self.volume * (A_to_m * m_to_cm) ** 3))
                calc_doping = temp_doping["n"] + temp_doping["p"]
                if abs(calc_doping - c) / abs(c) < relative_error:
                    relative_error = abs(calc_doping - c) / abs(c)
                    self.egrid["calc_doping"][c][T]["n"] = temp_doping["n"]
                    self.egrid["calc_doping"][c][T]["p"] = temp_doping["p"]
                    if relative_error < tolerance:
                        logging.info(
                            "fermi at {} 1/cm3 and {} K after {} iterations: {}".format(
                                c, T, int(niter), fermi))
                        return fermi
                    fermi0 = fermi
            step /= 10

        relative_error, fermi, calc_doping, niter = linear_iteration(
            relative_error, fermi, calc_doping, iterations=max_iter, niter=niter)

        logging.info("fermi at {} 1/cm3 and {} K after {} iterations: {}".format(c, T, int(niter), fermi))
        if relative_error > tolerance_loose:
            raise ValueError('The calculated concentration is not within {}%'
                             'of the given value ({}) at T={}'.format(
                                                tolerance_loose*100, c, T))
        return fermi



    def inverse_screening_length(self, c, T):
        """
        Args:
            c (float): the carrier concentration (to get the fermi level)
            T (float): the temperature
        Returns (float): the inverse screening length (beta) in 1/nm units
        """
        beta = {}
        for tp in ["n", "p"]:
            # TODO: the integration may need to be revised. Careful testing of IMP scattering against expt is necessary
            integral = self.integrate_over_normk(prop_list=["f0","1-f0"], tp=tp, c=c, T=T, xDOS=True)
            integral = sum(integral)/3
            # logging.debug('integral_over_norm_k')
            # logging.debug(integral)

            # from aMoBT ( or basically integrate_over_normk )
            beta[tp] = (e**2 / (self.epsilon_s * epsilon_0*k_B*T) * integral * 6.241509324e27)**0.5
        return beta



    def to_file(self, dir_path='.', fname='amsetrun', force_write=True):
        if not force_write:
            n = 1
            fname0 = fname
            while os.path.exists(os.path.join(dir_path, '{}.json.gz'.format(fname))):
                warnings.warn('The file, {} exists. AMSET outputs will be '
                        'written in {}'.format(fname, fname0+'_'+str(n)))
                fname = fname0 + '_' + str(n)
                n += 1

        # make the output dict
        out_d = {'kgrid': self.kgrid, 'egrid': self.egrid}

        # write the output dict to file
        with gzip.GzipFile(
                os.path.join(dir_path, '{}.json.gz'.format(fname)), 'w') as fp:
            jsonstr = json.dumps(out_d, cls=MontyEncoder)
            fp.write(jsonstr)



    def to_json(self, kgrid=True, trimmed=False, max_ndata=None, nstart=0):
        """
        writes the kgrid and egird to json files
        Args:
            kgrid (bool): whether to also write kgrid to kgrid.json
            trimmed (bool): if trimmed some properties (dict keys) will be
                removed to save space
            max_ndata (int): the maximum index from the CBM/VBM written to file
            nstart (int): the initial list index of a property written to file
        Returns: egrid.json and (optional) kgrid.json file(s)
        """
        if not max_ndata:
            max_ndata = int(self.gl)
        egrid = deepcopy(self.egrid)
        if trimmed:
            nmax = int(min([max_ndata + 1, min([len(egrid["n"]["energy"]),
                                                len(egrid["p"]["energy"])])]))
            for tp in ["n", "p"]:
                for key in egrid[tp]:
                    if key in ['size', 'J_th', 'relaxation time constant',
                               'conductivity', 'seebeck', 'TE_power_factor']:
                        continue
                    try:
                        for c in self.dopings:
                            for T in self.temperatures:
                                if tp == "n":
                                    egrid[tp][key][c][T] = self.egrid[tp][key][c][T][nstart:nstart + nmax]
                                else:
                                    egrid[tp][key][c][T] = self.egrid[tp][key][c][T][::-1][nstart:nstart + nmax]
                    except:
                        try:
                            if tp == "n":
                                egrid[tp][key] = self.egrid[tp][key][nstart:nstart + nmax]
                            else:
                                egrid[tp][key] = self.egrid[tp][key][::-1][nstart:nstart + nmax]
                        except:
                            if key not in ['mobility']:
                                logging.warning('in to_json: cutting {} '
                                                'in egrid failed!'.format(key))

        with open("egrid.json", 'w') as fp:
            json.dump(egrid, fp, sort_keys=True, indent=4, ensure_ascii=False, cls=MontyEncoder)

        # self.kgrid trimming
        if kgrid:
            start_time = time.time()
            kgrid = deepcopy(self.kgrid)
            print("time to copy kgrid = {} seconds".format(time.time() - start_time))
            if trimmed:
                nmax = min([max_ndata + 1, min([len(kgrid["n"]["kpoints"][0]), len(kgrid["p"]["kpoints"][0])])])
                for tp in ["n", "p"]:
                    for key in kgrid[tp]:
                        if key in ["size"]:
                            continue
                        try:
                            for c in self.dopings:
                                for T in self.temperatures:
                                    if tp == "n":
                                        kgrid[tp][key][c][T] = [self.kgrid[tp][key][c][T][b][nstart:nstart + nmax]
                                                            for b in range(self.cbm_vbm[tp]["included"])]
                                    else:
                                        kgrid[tp][key][c][T] = [self.kgrid[tp][key][c][T][b][::-1][nstart:nstart + nmax]
                                                                for b in range(self.cbm_vbm[tp]["included"])]
                        except:
                            try:
                                if tp == "n":
                                    kgrid[tp][key] = [self.kgrid[tp][key][b][nstart:nstart + nmax]
                                                  for b in range(self.cbm_vbm[tp]["included"])]
                                else:
                                    kgrid[tp][key] = [self.kgrid[tp][key][b][::-1][nstart:nstart + nmax]
                                                      for b in range(self.cbm_vbm[tp]["included"])]
                            except:
                                if key not in ['mobility']:
                                    logging.warning('in to_json: cutting {} '
                                        'in kgrid failed!'.format(key))

            with open("kgrid.json", 'w') as fp:
                json.dump(kgrid, fp, sort_keys=True, indent=4, ensure_ascii=False, cls=MontyEncoder)



    def solve_BTE_iteratively(self):
        # calculating S_o scattering rate which is not a function of g
        if "POP" in self.inelastic_scatterings and not self.bs_is_isotropic:
            for g_suffix in ["", "_th"]:
                self.s_inelastic(sname="S_o" + g_suffix, g_suffix=g_suffix)

        # solve BTE to calculate S_i scattering rate and perturbation (g) in an iterative manner
        for iter in range(self.BTE_iters):
            print("Performing iteration # {}".format(iter))

            if "POP" in self.inelastic_scatterings:
                if self.bs_is_isotropic:
                    if iter == 0:
                        self.s_inel_eq_isotropic(once_called=False)
                    else:
                        self.s_inel_eq_isotropic(once_called=True)

                else:
                    for g_suffix in ["", "_th"]:
                        self.s_inelastic(sname="S_i" + g_suffix, g_suffix=g_suffix)
            for c in self.dopings:
                for T in self.temperatures:
                    for tp in ["n", "p"]:
                        g_old = np.array(self.kgrid[tp]["g"][c][T][0])
                        for ib in range(self.cbm_vbm[tp]["included"]):

                            self.kgrid[tp]["g_POP"][c][T][ib] = (self.kgrid[tp]["S_i"][c][T][ib] +
                                                                 self.kgrid[tp]["electric force"][c][T][ib]) / (
                                                                    self.kgrid[tp]["S_o"][c][T][ib] + self.gs + 1)
                            # the following 5 lines are a hacky and dirty fix to the problem that the last (largest norm(k) of the opposite type has very large value and messes up mobility_POP
                            means = np.mean(self.kgrid[tp]["g_POP"][c][T][ib], axis=1)
                            g_POP_median = np.median(means)
                            for igpop in range(len(means)):
                                if means[igpop] > 1e10 * g_POP_median:
                                    self.kgrid[tp]["g_POP"][c][T][ib][igpop]= 0

                            self.kgrid[tp]["g"][c][T][ib] = (self.kgrid[tp]["S_i"][c][T][ib] +
                                                             self.kgrid[tp]["electric force"][c][
                                                                 T][ib]) / (self.kgrid[tp]["S_o"][c][T][ib] +
                                                                            self.kgrid[tp]["_all_elastic"][c][T][ib])

                            self.kgrid[tp]["g_th"][c][T][ib] = (self.kgrid[tp]["S_i_th"][c][T][ib] +
                                                                self.kgrid[tp]["thermal force"][c][
                                                                    T][ib]) / (self.kgrid[tp]["S_o_th"][c][T][ib] +
                                                                               self.kgrid[tp]["_all_elastic"][c][T][ib])

                            # TODO: correct these lines to reflect that f = f0 + x*g
                            self.kgrid[tp]["f"][c][T][ib] = self.kgrid[tp]["f0"][c][T][ib] + self.kgrid[tp]["g"][c][T][
                                ib]
                            self.kgrid[tp]["f_th"][c][T][ib] = self.kgrid[tp]["f0"][c][T][ib] + \
                                                               self.kgrid[tp]["g_th"][c][T][ib]

                            for ik in range(len(self.kgrid[tp]["kpoints"][ib])):
                                if norm(self.kgrid[tp]["g_POP"][c][T][ib][ik]) > 1 and iter > 0:
                                    # because only when there are no S_o/S_i scattering events, g_POP>>1 while it should be zero
                                    self.kgrid[tp]["g_POP"][c][T][ib][ik] = [self.gs, self.gs, self.gs]

                        avg_g_diff = np.mean(
                            [abs(g_old[ik] - self.kgrid[tp]["g"][c][T][0][ik]) for ik in range(len(g_old))])
                        print("Average difference in {}-type g term at c={} and T={}: {}".format(tp, c, T, avg_g_diff))

        for prop in ["electric force", "thermal force", "g", "g_POP", "g_th", "S_i", "S_o", "S_i_th", "S_o_th"]:
            self.map_to_egrid(prop_name=prop, c_and_T_idx=True)

        # this code has been commented out because egrid is no longer in use, but it might still be necessary in kgrid
        for tp in ["n", "p"]:
            for c in self.dopings:
                for T in self.temperatures:
                    for ie in range(len(self.egrid[tp]["g_POP"][c][T])):
                        if norm(self.egrid[tp]["g_POP"][c][T][ie]) > 1:
                            self.egrid[tp]["g_POP"][c][T][ie] = [1e-5, 1e-5, 1e-5]

    def calc_v_vec(self, tp):
        v_vec_all_bands = []
        v_norm_all_bands = []
        for ib in range(self.num_bands[tp]):
            v_vec_k_ordered = self.velocity_signed[tp][ib][self.pos_idx[tp]]
            v_norm_k_ordered = (v_vec_k_ordered[:,0]**2 + v_vec_k_ordered[:,1]**2 + v_vec_k_ordered[:,2]**2)**0.5
            v_vec_all_bands.append(self.grid_from_ordered_list(v_vec_k_ordered, tp, none_missing=True))
            v_norm_all_bands.append(self.grid_from_ordered_list(v_norm_k_ordered, tp, none_missing=True, scalar=True))
        return np.array(v_vec_all_bands), np.array(v_norm_all_bands)

    # def calc_v_vec(self, tp):
    #     # TODO: Take into account the fact that this gradient is found in three directions specified by the lattice, not
    #     # the x, y, and z directions. It must be corrected to account for this.
    #     energy_grid = self.array_from_kgrid('energy', tp)
    #     # print('energy:')
    #     # np.set_printoptions(precision=3)
    #     # print(energy_grid[0,:,:,:,0])
    #     N = self.kgrid_array[tp].shape
    #     k_grid = self.kgrid_array[tp]
    #     v_vec_result = []
    #     for ib in range(self.num_bands[tp]):
    #         v_vec = np.gradient(energy_grid[ib][:,:,:,0], k_grid[:,0,0,0] * self._rec_lattice.a, k_grid[0,:,0,1] * self._rec_lattice.b, k_grid[0,0,:,2] * self._rec_lattice.c)
    #         v_vec_rearranged = np.zeros((N[0], N[1], N[2], 3))
    #         for i in range(N[0]):
    #             for j in range(N[1]):
    #                 for k in range(N[2]):
    #                     v_vec_rearranged[i,j,k,:] = np.array([v_vec[0][i,j,k], v_vec[1][i,j,k], v_vec[2][i,j,k]])
    #         v_vec_rearranged *= A_to_m * m_to_cm / hbar
    #         v_vec_result.append(v_vec_rearranged)
    #     return np.array(v_vec_result)


    # turns a kgrid property into a list of grid arrays of that property for k integration
    def array_from_kgrid(self, prop_name, tp, c=None, T=None, denom=False, none_missing=False, fill=None):
        if c:
            return np.array([self.grid_from_energy_list(self.kgrid[tp][prop_name][c][T][ib], tp, ib, denom=denom, none_missing=none_missing, fill=fill) for ib in range(self.num_bands[tp])])
        else:
            return np.array([self.grid_from_energy_list(self.kgrid[tp][prop_name][ib], tp, ib, denom=denom, none_missing=none_missing, fill=fill) for ib in range(self.num_bands[tp])])


    # takes a list that is sorted by energy and missing removed points
    def grid_from_energy_list(self, prop_list, tp, ib, denom=False, none_missing=False, fill=None):

        if not fill:
            if not denom:
                fill = 0
            if denom:
                fill = 1
        adjusted_prop_list = list(prop_list)
        # step 0 is reverse second sort
        adjusted_prop_list = np.array(adjusted_prop_list)[self.pos_idx_2[tp][ib]]
        adjusted_prop_list = [adjusted_prop_list[i] for i in range(adjusted_prop_list.shape[0])]

        # reverse what has been done: step 1 is add new points back
        if not none_missing:
            insert_list = False
            if type(adjusted_prop_list[0]) == np.ndarray or type(adjusted_prop_list[0]) == list:
                if len(adjusted_prop_list[0]) == 3:
                    insert_list = True
            #for ib in range(self.num_bands[tp]):
            for ik in self.rm_idx_list[tp][ib]:
                adjusted_prop_list.insert(ik, fill) if not insert_list else adjusted_prop_list.insert(ik, [fill,fill,fill])

        # step 2 is reorder based on first sort
        adjusted_prop_list = np.array(adjusted_prop_list)[self.pos_idx[tp]]
        # then call grid_from_ordered_list
        return self.grid_from_ordered_list(adjusted_prop_list, tp, denom=denom, none_missing=True)


    # return a grid of the (x,y,z) k points in the proper grid
    def grid_from_ordered_list(self, prop_list, tp, denom=False, none_missing=False, scalar=False):
        # need:
        # self.kgrid_array[tp]
        N = list(self.kgrid_array[tp].shape)
        if scalar:
            N[-1] = 1
        grid = np.zeros(N)
        adjusted_prop_list = list(prop_list)

        # put zeros back into spots of missing indexes
        # self.rm_idx_list format: [tp][ib][ik]
        if not none_missing:
            for ib in range(self.num_bands[tp]):
                for ik in self.rm_idx_list[tp][ib]:
                    if not denom:
                        adjusted_prop_list.insert(ik, 0)
                    if denom:
                        adjusted_prop_list.insert(ik, 1)

        for i in range(N[0]):
            for j in range(N[1]):
                for k in range(N[2]):
                    grid[i,j,k] = adjusted_prop_list[i*N[1]*N[2] + j*N[2] + k]
        return grid


    # takes list or array of array grids
    def integrate_over_states(self, integrand_grid, tp='all'):

        integrand_grid = np.array(integrand_grid)

        if type(integrand_grid[0][0,0,0]) == list or type(integrand_grid[0][0,0,0]) == np.ndarray:
            result = np.zeros(3)
        else:
            result = 0
        num_bands = integrand_grid.shape[0]

        for ib in range(num_bands):
            result += self.integrate_over_k(integrand_grid[ib], tp)

        # if tp == 'n':
        #     for ib in range(self.num_bands['n']):
        #         result += self.integrate_over_k(integrand_grid[ib], tp)
        # if tp  == 'p':
        #     for ib in range(self.num_bands['p']):
        #         result += self.integrate_over_k(integrand_grid[ib], tp)
        # if tp == 'all':
        #     for ib in range(self.num_bands['n']):
        #         result += self.integrate_over_k(integrand_grid[ib], 'n')
        #     for ib in range(self.num_bands['p']):
        #         result += self.integrate_over_k(integrand_grid[ib + self.num_bands['n']], tp)
        return result


    # calculates transport properties for isotropic materials
    def calculate_transport_properties_with_k(self, test_anisotropic, important_points):
        # calculate mobility by averaging velocity per electric field strength
        mu_num = {tp: {el_mech: {c: {T: [0, 0, 0] for T in self.temperatures} for c in self.dopings} for el_mech in self.elastic_scatterings} for tp in ["n", "p"]}
        mu_denom = deepcopy(mu_num)

        #k_hat = np.array([self.k_hat_array[tp] for ib in range(self.num_bands)])

        for c in self.dopings:
            for T in self.temperatures:
                for j, tp in enumerate(["n", "p"]):
                    if not self.count_mobility[tp]:
                        continue
                    N = self.kgrid_array[tp].shape
                    if tp == 'n':
                        print(self.dv_grid['n'][(N[0] - 1) / 2, (N[1] - 1) / 2, :])

                    print('tp =  ' + tp + ':')
                    # get quantities that are independent of mechanism
                    num_k = [len(self.kgrid[tp]["energy"][ib]) for ib in range(self.num_bands[tp])]
                    df0dk = self.array_from_kgrid('df0dk', tp, c, T)
                    v = self.array_from_kgrid('velocity', tp)
                    #v_vec = self.calc_v_vec(tp)
                    norm_v = np.array([self.grid_from_energy_list([norm(self.kgrid[tp]["velocity"][ib][ik]) / sq3 for ik in
                                                          range(num_k[ib])], tp, ib) for ib in range(self.num_bands[tp])])
                    #norm_v = grid_norm(v)
                    f0_removed = self.array_from_kgrid('f0', tp, c, T)
                    #energy = self.array_from_kgrid('energy', tp, fill=1000000)
                    #f0 = 1 / (np.exp((energy - self.fermi_level[c][T]) / (k_B * T)) + 1)
                    for ib in range(self.num_bands[tp]):
                        print('energy (type {}, band {}):'.format(tp, ib))
                        print(self.energy_array[tp][ib][(N[0] - 1) / 2, (N[1] - 1) / 2, :])
                    f0_all = 1 / (np.exp((self.energy_array[tp] - self.fermi_level[c][T]) / (k_B * T)) + 1)
                    #f0_all = 1 / (np.exp((self.energy_array[get_tp(c)] - self.fermi_level[c][T]) / (k_B * T)) + 1)

                    np.set_printoptions(precision=3)
                    # print('v:')
                    # print(v[0,:3,:3,:3,:])
                    # print('df0dk:')
                    # print(df0dk[0,4,:,:,0])
                    # print(df0dk[0, 4, :, :, 1])
                    # print(df0dk[0, 4, :, :, 2])
                    # print('electric force:')
                    # print(self.kgrid[tp]["electric force"][c][T][0])

                    # TODO: the anisotropic case is not correct right now
                    if not self.bs_is_isotropic or test_anisotropic:

                        v_vec, v_norm = self.calc_v_vec(tp)

                        #TODO: get f through solving the BTE anisotropically
                        #k_hat = np.array([self.k_hat_array[tp] for ib in range(self.num_bands[tp])])
                        k_hat_cartesian = np.array([self.k_hat_array_cartesian[tp] for ib in range(self.num_bands[tp])])
                        g = self.array_from_kgrid("g", tp, c, T)
                        # x is the cosine of the angle between the force and k, or negative the cosine of the angle
                        # between the electric fields and k
                        x = -k_hat_cartesian
                        f_T = f0_all + x * g

                        if tp == 'n':
                            print('v')
                            print(v_vec.shape)
                            print(v_vec[0, (N[0]-1)/2, (N[1]-1)/2, :])
                            print('k_hat_cartesian')
                            print(k_hat_cartesian[0, (N[0]-1)/2, (N[1]-1)/2, :])
                            print('g')
                            print(g[0, (N[0]-1)/2, (N[1]-1)/2, :])

                            print('v*f0_all')
                            print((v_vec * f0_all)[0, (N[0]-1)/2, (N[1]-1)/2, :])
                            print('v*f_T')
                            print((v_vec * f_T)[0, (N[0] - 1) / 2, (N[1] - 1) / 2, :])
                            print('v*(f_T-f0_all)')
                            print((v_vec * k_hat_cartesian * g)[0, (N[0] - 1) / 2, (N[1] - 1) / 2, :])
                            print('v*f_T*d3k')
                            print(((v_vec * f_T)[0] * self.dv_grid['n'][:,:,:,np.newaxis])[(N[0] - 1) / 2, (N[1] - 1) / 2, :])
                            print("sum")
                            print(np.sum(((v_vec * f_T)[0] * self.dv_grid['n'][:,:,:,np.newaxis]), axis=(0,1,2)))

                        # from equation 44 in Rode, overall
                        #nu_el = self.array_from_kgrid('_all_elastic', tp, c, T, denom=True)
                        # numerator = -self.integrate_over_states(v * self.k_hat_array[tp] * (-1 / hbar) * df0dk / nu_el, tp)
                        # denominator = self.integrate_over_states(f0, tp) * hbar * default_small_E
                        numerator = self.integrate_over_states(v_vec / default_small_E * f_T, tp)
                        numerator2 = self.integrate_over_states(v_vec / default_small_E * f0_all, tp)
                        numerator3 = self.integrate_over_states(v_vec / default_small_E * (f_T - f0_all), tp)
                        numerator4 = self.integrate_over_states(v_vec / default_small_E * (x * g), tp)
                        numerator5 = self.integrate_over_states(v_norm * x * x * g, tp) / default_small_E
                        numerator6 = self.integrate_over_states(v_norm * x**2 * g, tp) / default_small_E
                        denominator = self.integrate_over_states(j + ((-1) ** j) * f_T, tp)
                        self.mobility[tp]['overall'][c][T] = numerator / denominator

                        if tp == 'n':
                            print('ANISOTROPIC numerator, numerator without g, and denominator:')
                            print(numerator)
                            print(numerator2)
                            print(numerator3)
                            print(numerator4)
                            print(numerator5)
                            print(numerator6)
                            print(denominator)

                        if tp == 'n':
                            denominator_iso = self.integrate_over_states(f0_all, tp)
                        if tp == 'p':
                            denominator_iso = self.integrate_over_states(1-f0_all, tp)
                        numerator_iso = self.integrate_over_states(g * v_norm, tp) / 3 / default_small_E

                        if tp == 'n':
                            print('norm_v')
                            print(norm_v[0, (N[0] - 1) / 2, (N[1] - 1) / 2, :])
                            print('g*norm_v')
                            print((g*norm_v)[0, (N[0] - 1) / 2, (N[1] - 1) / 2, :])
                            print('ISOTROPIC numerator and denominator:')
                            print(numerator_iso)
                            print(denominator_iso)

                        k_norm = np.sqrt(self.kgrid_array_cartesian[tp][:,:,:,0]**2 + self.kgrid_array_cartesian[tp][:,:,:,1]**2 + self.kgrid_array_cartesian[tp][:,:,:,2]**2) / (A_to_m * m_to_cm)
                        print('norm(k)')
                        print(k_norm[(N[0] - 1) / 2, (N[1] - 1) / 2, :])   # 1/cm
                        print(self._rec_lattice.volume)   # in 1/A^3
                        k_0 = (self._rec_lattice.volume)**(1./3) / (A_to_m * m_to_cm)
                        #vol = self._rec_lattice.volume / (A_to_m * m_to_cm)**3
                        print('k_0')
                        print(k_0)   # in 1/cm
                        print('test integral of e^(-r) * cos^2(theta)')
                        aa = 10 / (k_0 / 2)   # in cm
                        print(self.integrate_over_k(np.exp(-aa * k_norm) * k_hat_cartesian[0, :, :, :, 2]**2 * aa**3, tp))
                        # np.sum(np.exp(-(aa * 7.5) * k_norm) * k_hat_cartesian[0, :, :, :, 2] ** 2 * (aa * 7.5) ** 3 * self.dv_grid['n'][:, :, :], axis=(0, 1, 2))

                        # from equation 44 in Rode, elastic
                        #el_mech stands for elastic mechanism
                        # for el_mech in self.elastic_scatterings:
                        #     nu_el = self.array_from_kgrid(el_mech, tp, c, T, denom=True)
                        #     # includes e in numerator because hbar is in eV units, where e = 1
                        #     numerator = -self.integrate_over_states(v * self.k_hat_array[tp] * df0dk / nu_el, tp)
                        #     denominator = self.integrate_over_states(f0, tp) * hbar
                        #     # for ib in range(len(self.kgrid[tp]["energy"])):
                        #     #     #num_kpts = len(self.kgrid[tp]["energy"][ib])
                        #     #     # integrate numerator / norm(F) of equation 44 in Rode
                        #     #     for dim in range(3):
                        #     #         # TODO: add in f0 to the integral so that this works for anisotropic materials
                        #     #         mu_num[tp][el_mech][c][T][dim] += self.integrate_over_k(v_vec[ib] * k_hat[ib] * df0dk[ib] / nu_el[ib])[dim]
                        #     #         mu_denom[tp][el_mech][c][T][dim] += self.integrate_over_k(f0[ib])[dim]
                        #
                        #     # should be -e / hbar but hbar already in eV units, where e=1
                        #     self.mobility[tp][el_mech][c][T] = numerator / denominator
                        #
                        # # from equation 44 in Rode, inelastic
                        # for inel_mech in self.inelastic_scatterings:
                        #     nu_el = self.array_from_kgrid('_all_elastic', tp, c, T, denom=True)
                        #     S_i = 0
                        #     S_o = 1
                        #     self.mobility[tp][inel_mech][c][T] = self.integrate_over_states(
                        #         v * self.k_hat_array[tp] * (-1 / hbar) * df0dk / S_o, tp)

                    if self.bs_is_isotropic and not test_anisotropic:
                        # from equation 45 in Rode, elastic mechanisms
                        # for ib in range(self.num_bands[tp]):
                        #     logging.info('f0 (type {}, band {}):'.format(tp, ib))
                        #     logging.info(f0_all[ib, (N[0]-1)/2, (N[1]-1)/2, :])
                        #     #logging.info(self.f0_array[c][T][tp][ib][(N[0]-1)/2, (N[1]-1)/2, :])

                        for el_mech in self.elastic_scatterings:
                            nu_el = self.array_from_kgrid(el_mech, tp, c, T, denom=True)
                            # this line should have -e / hbar except that hbar is in units of eV*s so in those units e=1
                            g = -1 / hbar * df0dk / nu_el
                            # print('g*norm(v) for {}:'.format(el_mech))
                            # print((g * norm_v)[0, (N[0]-1)/2, (N[1]-1)/2, :])
                            self.mobility[tp][el_mech][c][T] += self.integrate_over_states(g * norm_v, tp) / self.denominator[c][T][tp] * 1 #self.bs.get_kpoint_degeneracy(important_points[tp][0])
                        # from equation 45 in Rode, inelastic mechanisms
                        for inel_mech in self.inelastic_scatterings:
                            g = self.array_from_kgrid("g_"+inel_mech, tp, c, T)
                            self.mobility[tp][inel_mech][c][T] += self.integrate_over_states(g * norm_v, tp) / self.denominator[c][T][tp] * 1 #self.bs.get_kpoint_degeneracy(important_points[tp][0])

                        # from equation 45 in Rode, overall
                        g = self.array_from_kgrid("g", tp, c, T)
                        # for ib in range(self.num_bands[tp]):
                        #     logging.info('g for overall (type {}, band {}):'.format(tp, ib))
                        #     logging.info(g[ib, (N[0] - 1) / 2, (N[1] - 1) / 2, :])
                        #     logging.info('norm(v) for overall (type {}, band {}):'.format(tp, ib))
                        #     logging.info(norm_v[ib, (N[0] - 1) / 2, (N[1] - 1) / 2, :])
                        #     logging.info('g*norm(v) for overall (type {}, band {}):'.format(tp, ib))
                        #     logging.info((g * norm_v)[ib, (N[0]-1)/2, (N[1]-1)/2, :])
                        self.mobility[tp]['overall'][c][T] += self.integrate_over_states(g * norm_v, tp) / self.denominator[c][T][tp] * 1 # self.bs.get_kpoint_degeneracy(important_points[tp][0])

                    print('new {}-type overall mobility at T = {}: {}'.format(tp, T, self.mobility[tp]['overall'][c][T]))
                    for el_mech in self.elastic_scatterings + self.inelastic_scatterings:
                        print('new {}-type {} mobility at T = {}: {}'.format(tp, el_mech, T, self.mobility[tp][el_mech][c][T]))

                    # figure out average mobility
                    faulty_overall_mobility = False
                    mu_overrall_norm = norm(self.mobility[tp]["overall"][c][T])
                    mu_average = np.array([0.0, 0.0, 0.0])
                    for transport in self.elastic_scatterings + self.inelastic_scatterings:
                        # averaging all mobility values via Matthiessen's rule
                        mu_average += 1 / (np.array(self.mobility[tp][transport][c][T]) + 1e-32)
                        if mu_overrall_norm > norm(self.mobility[tp][transport][c][T]):
                            faulty_overall_mobility = True  # because the overall mobility should be lower than all
                    self.mobility[tp]["average"][c][T] = 1 / mu_average

                    # Decide if the overall mobility make sense or it should be equal to average (e.g. when POP is off)
                    if (mu_overrall_norm == 0.0 or faulty_overall_mobility) and not test_anisotropic:
                        print(mu_overrall_norm)
                        print(faulty_overall_mobility)
                        self.mobility[tp]["overall"][c][T] = self.mobility[tp]["average"][c][T]



    def calculate_transport_properties_with_E(self):
        """
        Mobility and Seebeck coefficient are calculated by integrating the
            the perturbation to electron distribution as well as group velocity
            over the energy
        """
        integrate_over_kgrid = False
        for c in self.dopings:
            for T in self.temperatures:
                for j, tp in enumerate(["p", "n"]):

                    # mobility numerators
                    for mu_el in self.elastic_scatterings:
                        if integrate_over_kgrid:
                            self.egrid[tp]["mobility"][mu_el][c][T] = \
                                    (-1) * default_small_E / hbar * \
                                    self.integrate_over_BZ(prop_list=[
                                    "/" + mu_el, "df0dk"], tp=tp, c=c,T=T,
                                        xDOS=False, xvel=True, weighted=True) #* 1e-7 * 1e-3 * self.volume

                        else:
                            self.egrid[tp]["mobility"][mu_el][c][T] = \
                                    (-1) * default_small_E / hbar * \
                                    self.integrate_over_E(prop_list=[
                                    "/" + mu_el, "df0dk"], tp=tp, c=c, T=T,
                                        xDOS=False, xvel=True, weighted=True)
                            if tp == "n":
                                print('old {} numerator = {}'.format(mu_el, self.egrid[tp]["mobility"][mu_el][c][T]))

                    if integrate_over_kgrid:
                        if tp == "n":
                            denom = self.integrate_over_BZ(["f0"], tp, c, T, xDOS=False, xvel=False,
                                                       weighted=False) #* 1e-7 * 1e-3 * self.volume
                            print('old denominator = ' + str(denom))
                        else:
                            denom = self.integrate_over_BZ(["1 - f0"], tp, c, T, xDOS=False, xvel=False,
                                                           weighted=False)
                    else:
                        if tp == "n":
                            denom = self.integrate_over_E(prop_list=["f0"], tp=tp, c=c, T=T, xDOS=False, xvel=False,
                                                      weighted=False)
                        else:
                            denom = self.integrate_over_E(prop_list=["1 - f0"], tp=tp, c=c, T=T, xDOS=False, xvel=False,
                                                          weighted=False)

                    print("denom for {}-type with integrate_over_kgrid: {}: \n {}".format(tp, integrate_over_kgrid, denom))

                    if integrate_over_kgrid:
                        for mu_inel in self.inelastic_scatterings:
                            self.egrid[tp]["mobility"][mu_inel][c][T] = \
                                    self.integrate_over_BZ(prop_list=[
                                    "g_" + mu_inel], tp=tp, c=c, T=T,
                                        xDOS=False, xvel=True, weighted=True)

                        self.egrid[tp]["mobility"]["overall"][c][T] = \
                                self.integrate_over_BZ(["g"], tp, c, T,
                                xDOS=False,xvel=True,weighted=True)

                        print("overll numerator")
                        print(self.egrid[tp]["mobility"]["overall"][c][T])
                    else:
                        for mu_inel in self.inelastic_scatterings:
                            # calculate mobility["POP"] based on g_POP
                            self.egrid[tp]["mobility"][mu_inel][c][T] = \
                                    self.integrate_over_E(prop_list=[
                                    "g_" + mu_inel], tp=tp, c=c, T=T,
                                        xDOS=False, xvel=True, weighted=True)

                        self.egrid[tp]["mobility"]["overall"][c][T] = self.integrate_over_E(prop_list=["g"],
                                                                                            tp=tp, c=c, T=T, xDOS=False,
                                                                                            xvel=True, weighted=True)

                    self.egrid[tp]["J_th"][c][T] = (self.integrate_over_E(prop_list=["g_th"], tp=tp, c=c, T=T,
                                                                          xDOS=False, xvel=True,
                                                                          weighted=True) / denom) * e * abs(
                        c)  # in units of A/cm2

                    for transport in self.elastic_scatterings + self.inelastic_scatterings + ["overall"]:
                        self.egrid[tp]["mobility"][transport][c][T] /= 3 * default_small_E * denom
                    # The following did NOT work as J_th only has one integral (see aMoBT but that one is over k)
                    # and with that one the units don't work out and if you use two integral, J_th will be of 1e6 order!
                    # self.egrid[tp]["J_th"][c][T] = self.integrate_over_E(prop_list=["g_th"], tp=tp, c=c, T=T,
                    #         xDOS=False, xvel=True, weighted=True) * e * 1e24  # to bring J to A/cm2 units
                    # self.egrid[tp]["J_th"][c][T] /= 3*self.volume*self.integrate_over_E(prop_list=["f0"], tp=tp, c=c,
                    #         T=T, xDOS=False, xvel=False, weighted=True)

                    # other semi-empirical mobility values:
                    #fermi = self.egrid["fermi"][c][T]
                    fermi = self.fermi_level[c][T]
                    # fermi_SPB = self.egrid["fermi_SPB"][c][T]
                    energy = self.cbm_vbm[get_tp(c)]["energy"]

                    # for mu in ["overall", "average"] + self.inelastic_scatterings + self.elastic_scatterings:
                    #     self.egrid[tp]["mobility"][mu][c][T] /= 3.0

                    # ACD mobility based on single parabolic band extracted from Thermoelectric Nanomaterials,
                    # chapter 1, page 12: "Material Design Considerations Based on Thermoelectric Quality Factor"
                    self.egrid[tp]["mobility"]["SPB_ACD"][c][T] = 2 ** 0.5 * pi * hbar ** 4 * e * self.C_el * 1e9 / (
                    # C_el in GPa
                        3 * (self.cbm_vbm[tp]["eff_mass_xx"] * m_e) ** 2.5 * (k_B * T) ** 1.5 * self.E_D[tp] ** 2) \
                                                                  * fermi_integral(0, fermi, T, energy, wordy=True) \
                                                                  / fermi_integral(0.5, fermi, T, energy,
                                                                                   wordy=True) * e ** 0.5 * 1e4  # to cm2/V.s

                    faulty_overall_mobility = False
                    mu_overrall_norm = norm(self.egrid[tp]["mobility"]["overall"][c][T])
                    for transport in self.elastic_scatterings + self.inelastic_scatterings:
                        # averaging all mobility values via Matthiessen's rule
                        self.egrid[tp]["mobility"]["average"][c][T] += 1 / self.egrid[tp]["mobility"][transport][c][T]
                        if mu_overrall_norm > norm(self.egrid[tp]["mobility"][transport][c][T]):
                            faulty_overall_mobility = True  # because the overall mobility should be lower than all
                    self.egrid[tp]["mobility"]["average"][c][T] = 1 / self.egrid[tp]["mobility"]["average"][c][T]
                    # Decide if the overall mobility make sense or it should be equal to average (e.g. when POP is off)
                    if mu_overrall_norm == 0.0 or faulty_overall_mobility:
                        self.egrid[tp]["mobility"]["overall"][c][T] = self.egrid[tp]["mobility"]["average"][c][T]

                    self.egrid[tp]["relaxation time constant"][c][T] = self.egrid[tp]["mobility"]["overall"][c][T] \
                                                                       * 1e-4 * m_e * self.cbm_vbm[tp][
                                                                           "eff_mass_xx"] / e  # 1e-4 to convert cm2/V.s to m2/V.s

                    print('old {}-type overall mobility at T = {}: {}'.format(tp, T, self.egrid[tp]["mobility"]["overall"][c][T]))
                    for mech in self.elastic_scatterings + self.inelastic_scatterings:
                        print('old {}-type {} mobility at T = {}: {}'.format(tp, mech, T, self.egrid[tp]["mobility"][mech][c][T]))

                    # calculating other overall transport properties:
                    self.egrid[tp]["conductivity"][c][T] = self.egrid[tp]["mobility"]["overall"][c][T] * e * abs(c)
                    # self.egrid["seebeck"][c][T][tp] = -1e6 * k_B * (self.egrid["Seebeck_integral_numerator"][c][T][tp] \
                    #                                                 / self.egrid["Seebeck_integral_denominator"][c][T][
                    #                                                     tp] - (
                    #                                                 self.egrid["fermi"][c][T] - self.cbm_vbm[tp][
                    #                                                     "energy"]) / (k_B * T))

                    # TODO: to calculate Seebeck define a separate function after ALL important_points are exhausted and the overall sum of self.mobility is evaluated!
                    self.egrid[tp]["seebeck"][c][T] = -1e6 * k_B * (
                            self.egrid["Seebeck_integral_numerator"][c][T][tp]\
                            /self.egrid["Seebeck_integral_denominator"][c][T][
                            tp]-(self.fermi_level[c][T] - self.cbm_vbm[tp][
                                                    "energy"]) / (k_B * T))
                    self.egrid[tp]["TE_power_factor"][c][T] = \
                            self.egrid[tp]["seebeck"][c][T]** 2 * self.egrid[
                                tp]["conductivity"][c][T] / 1e6  # in uW/cm2K

                    # when POP is not available J_th is unreliable
                    if "POP" in self.inelastic_scatterings:
                        self.egrid[tp]["seebeck"][c][T] = np.array([self.egrid[
                                tp]["seebeck"][c][T] for i in range(3)])
                        self.egrid[tp]["seebeck"][c][T] += 0.0
                        # TODO: for now, we ignore the following until we figure out the units see why values are high!
                        # self.egrid["seebeck"][c][T][tp] += 1e6 \
                        #                 * self.egrid["J_th"][c][T][tp]/self.egrid["conductivity"][c][T][tp]/dTdz

                    print("3 {}-seebeck terms at c={} and T={}:".format(tp, c, T))
                    print(self.egrid["Seebeck_integral_numerator"][c][T][tp] \
                          / self.egrid["Seebeck_integral_denominator"][c][T][tp] * -1e6 * k_B)
                    #print + (self.egrid["fermi"][c][T] - self.cbm_vbm[tp]["energy"]) * 1e6 * k_B / (k_B * T)
                    print((self.fermi_level[c][T] - self.cbm_vbm[tp]["energy"]) * 1e6 * k_B / (k_B * T))
                    print(self.egrid[tp]["J_th"][c][T] / self.egrid[tp]["conductivity"][c][T]/ dTdz * 1e6)


                    #TODO: not sure about the following part yet specially as sometimes due to position of fermi I get very off other type mobility values! (sometimes very large)
                    other_type = ["p", "n"][1 - j]
                    self.egrid[tp]["seebeck"][c][T] = (
                            self.egrid[tp]["conductivity"][c][T] * \
                            self.egrid[tp]["seebeck"][c][T] -
                            self.egrid[other_type]["conductivity"][c][T] * \
                            self.egrid[other_type]["seebeck"][c][T]) / (
                            self.egrid[tp]["conductivity"][c][T] +
                            self.egrid[other_type]["conductivity"][c][T])
                    ## since sigma = c_e x e x mobility_e + c_h x e x mobility_h:
                    ## self.egrid["conductivity"][c][T][tp] += self.egrid["conductivity"][c][T][other_type]

    # for plotting
    def get_scalar_output(self, vec, dir):
        if dir == 'x':
            return vec[0]
        if dir == 'y':
            return vec[1]
        if dir == 'z':
            return vec[2]
        if dir == 'avg':
            return sum(vec) / 3



    def create_plots(self, x_label, y_label, show_interactive, save_format, c, tp, file_suffix,
                     textsize, ticksize, path, margin_left, margin_bottom, fontfamily, x_data=None, y_data=None,
                     all_plots=None, x_label_short='', y_label_short=None, y_axis_type='linear', plot_title=None):
        from matminer.figrecipes.plotly.make_plots import PlotlyFig
        if not plot_title:
            plot_title = '{} for {}, c={}'.format(y_label, self.tp_title[tp], c)
        if not y_label_short:
            y_label_short = y_label
        if show_interactive:
            if not x_label_short:
                filename = os.path.join(path, "{}_{}.{}".format(y_label_short, file_suffix, 'html'))
            else:
                filename = os.path.join(path, "{}_{}_{}.{}".format(y_label_short, x_label_short, file_suffix, 'html'))
            plt = PlotlyFig(x_title=x_label, y_title=y_label,
                            plot_title=plot_title, textsize=textsize,
                            plot_mode='offline', filename=filename, ticksize=ticksize,
                            margin_left=margin_left, margin_bottom=margin_bottom, fontfamily=fontfamily)
            if all_plots:plt.xy_plot(x_col=[], y_col=[], add_xy_plot=all_plots, y_axis_type=y_axis_type, color='black', showlegend=True)

            else:
                plt.xy_plot(x_col=x_data, y_col=y_data, y_axis_type=y_axis_type, color='black')
        if save_format is not None:
            if not x_label_short:
                filename = os.path.join(path, "{}_{}.{}".format(y_label_short, file_suffix, save_format))
            else:
                filename = os.path.join(path, "{}_{}_{}.{}".format(y_label_short, x_label_short, file_suffix, save_format))
            plt = PlotlyFig(x_title=x_label, y_title=y_label,
                            plot_title=plot_title, textsize=textsize,
                            plot_mode='static', filename=filename, ticksize=ticksize,
                            margin_left=margin_left, margin_bottom=margin_bottom, fontfamily=fontfamily)
            if all_plots:
                plt.xy_plot(x_col=[], y_col=[], add_xy_plot=all_plots, y_axis_type=y_axis_type, color='black', showlegend=True)
            else:
                plt.xy_plot(x_col=x_data, y_col=y_data, y_axis_type=y_axis_type, color='black')



    def plot(self, k_plots=[], E_plots=[], mobility=True, concentrations='all', carrier_types=['n', 'p'],
             direction=['avg'], show_interactive=True, save_format='png', textsize=40, ticksize=30, path=None,
             margin_left=160, margin_bottom=120, fontfamily="serif"):
        """
        plots the given k_plots and E_plots properties.
        Args:
            k_plots: (list of strings) the names of the quantities to be plotted against norm(k)
                options: 'energy', 'df0dk', 'velocity', or just string 'all' (not in a list) to plot everything
            E_plots: (list of strings) the names of the quantities to be plotted against E
                options: 'frequency', 'relaxation time', '_all_elastic', 'df0dk', 'velocity', 'ACD', 'IMP', 'PIE', 'g',
                'g_POP', 'g_th', 'S_i', 'S_o', or just string 'all' (not in a list) to plot everything
            mobility: (boolean) if True, create a mobility against temperature plot
            concentrations: (list of strings) a list of carrier concentrations, or the string 'all' to plot the
                results of calculations done with all input concentrations
            carrier_types: (list of strings) select carrier types to plot data for - ['n'], ['p'], or ['n', 'p']
            direction: (list of strings) options to include in list are 'x', 'y', 'z', 'avg'; determines which
                components of vector quantities are plotted
            show_interactive: (boolean) if True creates and shows interactive html plots
            save_format: (str) format for saving plots; options are 'png', 'jpeg', 'svg', 'pdf', None (None does not
                save the plots). NOTE: plotly credentials are needed, see figrecipes documentation
            textsize: (int) size of title and axis label text
            ticksize: (int) size of axis tick label text
            path: (string) location to save plots
            margin_left: (int) plotly left margin
            margin_bottom: (int) plotly bottom margin
            fontfamily: (string) plotly font
        """
        supported_k_plots = ['energy', 'df0dk', 'velocity'] + self.elastic_scatterings
        supported_E_plots = ['frequency', 'relaxation time', 'df0dk', 'velocity'] + self.elastic_scatterings
        if "POP" in self.inelastic_scatterings:
            supported_E_plots += ['g', 'g_POP', 'S_i', 'S_o']
            supported_k_plots += ['g', 'g_POP', 'S_i', 'S_o']
        if k_plots == 'all':
            k_plots = supported_k_plots
        if E_plots == 'all':
            E_plots = supported_E_plots
        if concentrations == 'all':
            concentrations = self.dopings

        # make copies of mutable arguments
        k_plots = list(k_plots)
        E_plots = list(E_plots)
        concentrations = list(concentrations)
        carrier_types = list(carrier_types)
        direction = list(direction)

        mu_list = ["overall", "average"] + self.elastic_scatterings + self.inelastic_scatterings
        mu_markers = {mu: i for i, mu in enumerate(mu_list)}
        temp_markers = {T: i for i,T in enumerate(self.temperatures)}

        if not path:
            path = os.path.join(os.getcwd(), "plots")
            if not os.path.exists(path):
                os.makedirs(name=path)

        # separate temperature dependent and independent properties
        all_temp_independent_k_props = ['energy', 'velocity']
        all_temp_independent_E_props = ['frequency', 'velocity']
        temp_independent_k_props = []
        temp_independent_E_props = []
        temp_dependent_k_props = []
        for prop in k_plots:
            if prop not in supported_k_plots:
                raise AmsetError('No support for {} vs. k plot!'.format(prop))
            if prop in all_temp_independent_k_props:
                temp_independent_k_props.append(prop)
            else:
                temp_dependent_k_props.append(prop)
        temp_dependent_E_props = []
        for prop in E_plots:
            if prop not in supported_E_plots:
                raise AmsetError('No support for {} vs. E plot!'.format(prop))
            if prop in all_temp_independent_E_props:
                temp_independent_E_props.append(prop)
            else:
                temp_dependent_E_props.append(prop)

        vec = {'energy': False,
               'velocity': True,
               'frequency': False}

        for tp in carrier_types:
            x_data = {'k': self.kgrid[tp]["norm(k)"][0],
                      'E': [E - self.cbm_vbm[tp]["energy"] for E in self.egrid[tp]["energy"]]}
            x_axis_label = {'k': 'norm(k)', 'E': 'energy (eV)'}

            for c in concentrations:

                # plots of scalar properties first
                tp_c = tp + '_' + str(c)
                for x_value, y_values in [('k', temp_independent_k_props), ('E', temp_independent_E_props)]:
                    y_data_temp_independent = {'k': {'energy': self.kgrid[tp]['energy'][0],
                                                     'velocity': self.kgrid[tp]["norm(v)"][0]},
                                               'E': {'frequency': self.Efrequency[tp]}}
                    for y_value in y_values:
                        if not vec[y_value]:
                            plot_title = None
                            if y_value == 'frequency':
                                plot_title = 'Energy Histogram for {}, c={}'.format(self.tp_title[tp], c)
                            self.create_plots(x_axis_label[x_value], y_value, show_interactive, save_format, c, tp, tp_c,
                                              textsize, ticksize, path, margin_left,
                                              margin_bottom, fontfamily, x_data=x_data[x_value], y_data=y_data_temp_independent[x_value][y_value], x_label_short=x_value, plot_title=plot_title)

                for dir in direction:
                    y_data_temp_independent = {'k': {'energy': self.kgrid[tp]['energy'][0],
                                                     'velocity': self.kgrid[tp]["norm(v)"][0]},
                                               'E': {'frequency': self.Efrequency[tp],
                                                     'velocity': [self.get_scalar_output(p, dir) for p in self.egrid[tp]['velocity']]}}

                    tp_c_dir = tp_c + '_' + dir

                    # temperature independent k and E plots: energy(k), velocity(k), histogram(E), velocity(E)
                    for x_value, y_values in [('k', temp_independent_k_props), ('E', temp_independent_E_props)]:
                        for y_value in y_values:
                            if vec[y_value]:
                                self.create_plots(x_axis_label[x_value], y_value, show_interactive,
                                                  save_format, c, tp, tp_c_dir,
                                                  textsize, ticksize, path, margin_left,
                                                  margin_bottom, fontfamily, x_data=x_data[x_value],
                                                  y_data=y_data_temp_independent[x_value][y_value], x_label_short=x_value)

                    # want variable of the form: y_data_temp_dependent[k or E][prop][temp] (the following lines reorganize
                    # kgrid and egrid data)
                    y_data_temp_dependent = {'k': {prop: {T: [self.get_scalar_output(p, dir) for p in self.kgrid[tp][prop][c][T][0]]
                                                          for T in self.temperatures} for prop in temp_dependent_k_props},
                                             'E': {prop: {T: [self.get_scalar_output(p, dir) for p in self.egrid[tp][prop][c][T]]
                                                          for T in self.temperatures} for prop in temp_dependent_E_props}}

                    # temperature dependent k and E plots
                    for x_value, y_values in [('k', temp_dependent_k_props), ('E', temp_dependent_E_props)]:
                        for y_value in y_values:
                            all_plots = []
                            for T in self.temperatures:
                                all_plots.append({"x_col": x_data[x_value],
                                                  "y_col": y_data_temp_dependent[x_value][y_value][T],
                                                  "text": T, 'legend': str(T) + ' K', 'size': 6, "mode": "markers",
                                                  "color": "", "marker": temp_markers[T]})
                            self.create_plots(x_axis_label[x_value], y_value, show_interactive,
                                              save_format, c, tp, tp_c_dir,
                                              textsize, ticksize, path, margin_left,
                                              margin_bottom, fontfamily, all_plots=all_plots, x_label_short=x_value)

                    # mobility plots as a function of temperature (the only plot that does not have k or E on the x axis)
                    if mobility:
                        all_plots = []
                        for mo in mu_list:
                            mo_values = [self.mobility[tp][mo][c][T] if \
                                    self.k_integration else \
                                    self.egrid[tp]['mobility'][mo][c][T] \
                                         for T in self.temperatures]
                            all_plots.append({"x_col": self.temperatures,
                                    "y_col": [self.get_scalar_output(mo_value,
                                    dir) for mo_value in mo_values],
                                    "text": mo, 'legend': mo, 'size': 6,
                                    "mode": "lines+markers","color": "",
                                              "marker": mu_markers[mo]})
                        self.create_plots("Temperature (K)",
                                "Mobility (cm2/V.s)", show_interactive,
                                save_format, c, tp, tp_c_dir, textsize-5,
                                ticksize-5, path, margin_left, margin_bottom,
                                fontfamily, all_plots=all_plots,
                                y_label_short="mobility", y_axis_type='log')



    def to_csv(self, path=None, csv_filename='amset_results.csv'):
        """
        writes the calculated transport properties to a csv file.
        Args:
            csv_filename (str):
        Returns (.csv file)
        """
        import csv
        if not path:
            path = os.getcwd()

        with open(os.path.join(path, csv_filename), 'w') as csvfile:
            fieldnames = ['type', 'c(cm-3)', 'T(K)', 'overall', 'average'] + \
                         self.elastic_scatterings + self.inelastic_scatterings + ['seebeck']
            writer = csv.DictWriter(csvfile, fieldnames=fieldnames)
            writer.writeheader()
            for c in self.dopings:
                tp = get_tp(c)
                for T in self.temperatures:
                    row = {'type': tp, 'c(cm-3)': abs(c), 'T(K)': T}
                    for p in ['overall', 'average'] + self.elastic_scatterings + self.inelastic_scatterings:
                        row[p] = sum(self.egrid[tp]["mobility"][p][c][T])/3
                    try:
                        row["seebeck"] = sum(self.egrid[tp]["seebeck"][c][T])/3
                    except TypeError:
                        row["seebeck"] = self.egrid[tp]["seebeck"][c][T]
                    writer.writerow(row)


    def test_run(self):
        important_pts = [self.cbm_vbm["n"]["kpoint"]]
        if (np.array(self.cbm_vbm["p"]["kpoint"]) != np.array(self.cbm_vbm["n"]["kpoint"])).any():
            important_pts.append(self.cbm_vbm["p"]["kpoint"])

        points_1d = generate_k_mesh_axes(important_pts, kgrid_tp='very coarse')
        self.kgrid_array = create_grid(points_1d)
        kpts = array_to_kgrid(self.kgrid_array)

        self.k_hat_array = normalize_array(self.kgrid_array)

        self.dv_grid = self.find_dv(self.kgrid_array)

        k_x = self.kgrid_array[:, :, :, 0]
        k_y = self.kgrid_array[:, :, :, 1]
        k_z = self.kgrid_array[:, :, :, 2]
        result = self.integrate_over_k(np.cos(k_x))
        print(result)
        #print(self.kgrid_array)


if __name__ == "__main__":
    # setting up inputs:
    mass = 0.25
    use_poly_bands = False
    add_extrema = None
    # add_extrema = {'n': [[0.5, 0.5, 0.5]], 'p':[]}


    model_params = {'bs_is_isotropic': True, 'elastic_scatterings': ['ACD', 'IMP', 'PIE'],
                    'inelastic_scatterings': ['POP'] }
    if use_poly_bands:
        model_params["poly_bands"] = [[
            [[0.0, 0.0, 0.0], [0.0, mass]],
            # [[0.5, 0.5, 0.5], [0.0, mass]]
        ]]

    performance_params = {"dE_min": 0.0001, "nE_min": 2, "parallel": True,
            "BTE_iters": 5, "max_nbands": 1, "max_normk": 2.5, "max_ncpu": 4}

    ### for PbTe
    # material_params = {"epsilon_s": 44.4, "epsilon_inf": 25.6, "W_POP": 10.0, "C_el": 128.8,
    #                "E_D": {"n": 4.0, "p": 4.0}}
    # cube_path = "../test_files/PbTe/nscf_line"
    # coeff_file = os.path.join(cube_path, "..", "fort.123")
    # #coeff_file = os.path.join(cube_path, "fort.123")

    material_params = {"epsilon_s": 12.9, "epsilon_inf": 10.9, "W_POP": 8.73,
            "C_el": 139.7, "E_D": {"n": 8.6, "p": 8.6}, "P_PIE": 0.052, 'add_extrema': add_extrema
            , "scissor": 0.5818
            # , 'important_points': {'n': [[0.0, 0.0, 0.0], [0.5, 0.5, 0.5]], 'p':[[0, 0, 0]]}
                       }
    cube_path = "../test_files/GaAs/"
    #####coeff_file = os.path.join(cube_path, "fort.123_GaAs_k23")
    coeff_file = os.path.join(cube_path, "fort.123_GaAs_1099kp") # good results!

    ## coeff_file = os.path.join(cube_path, "fort.123_GaAs_sym_23x23x23") # bad results! (because the fitting not good)
    ## coeff_file = os.path.join(cube_path, "fort.123_GaAs_11x11x11_ISYM0") # good results

    ### For Si
    # material_params = {"epsilon_s": 11.7, "epsilon_inf": 11.6, "W_POP": 15.23, "C_el": 190.2,
    #                    "E_D": {"n": 6.5, "p": 6.5}, "P_PIE": 0.01, "scissor": 0.5154}
    # cube_path = "../test_files/Si/"
    # coeff_file = os.path.join(cube_path, "Si_fort.123")

    # ## For AlCuS2
    # cube_path = '../test_files/AlCuS2'
    # coeff_file = None
    # material_params = {"epsilon_s": 7.6, "epsilon_inf": 4.85, "W_POP": 12.6,
    #                    "C_el": 110, "E_D": {"n": 9.67, "p": 3.175}, "P_PIE": 0.052, "scissor":  1.42}
    # # in terms of anisotropy at 5e19 300K BoltzTraP return sigma/tau of [8.55e17, 8.86e17, 1.08e18] for xx, yy, zz respectively

    amset = AMSET(calc_dir=cube_path, material_params=material_params,
                  model_params=model_params, performance_params=performance_params,
                  dopings = [-3e13],
<<<<<<< HEAD
                  # dopings = [-1e20],
                  # dopings = [5.10E+18, 7.10E+18, 1.30E+19, 2.80E+19, 6.30E+19],
                  # dopings = [3.32e14],
                  # temperatures = [300],
                  temperatures = [201.36, 238.991, 287.807, 394.157, 502.575, 596.572],
=======
                  # dopings = [-2e15],
                  # dopings = [5.10E+18, 7.10E+18, 1.30E+19, 2.80E+19, 6.30E+19],
                  # dopings = [3.32e14
                  # ],
                  temperatures = [1000],
                  # temperatures = [300, 400, 500, 600, 700, 800, 900, 1000],
>>>>>>> 0e622473
                  # temperatures = range(100, 1100, 100),
                  k_integration=True, e_integration=False, fermi_type='k',
                  loglevel=logging.DEBUG
                  )
<<<<<<< HEAD
    amset.run_profiled(coeff_file, kgrid_tp='very fine', write_outputs=True)
=======
    amset.run_profiled(coeff_file, kgrid_tp='test', write_outputs=True)
>>>>>>> 0e622473

    # stats.print_callers(10)

    amset.write_input_files()
    amset.to_csv()
    # amset.plot(k_plots=['energy', 'velocity', 'ACD', 'IMP', 'df0dk', 'S_i', 'S_o', 'g', 'g_POP'], E_plots=['velocity'], show_interactive=True
    amset.plot(k_plots=['energy', 'velocity', 'ACD', 'IMP', 'df0dk', 'S_o'], E_plots=['velocity', 'df0dk'], show_interactive=True
               , carrier_types=amset.all_types
               , save_format=None)
    # amset.plot(k_plots=['energy', 'S_o'], E_plots=['ACD', 'IMP', 'S_i', 'S_o'], show_interactive=True, carrier_types=amset.all_types, save_format=None)

    amset.to_json(kgrid=True, trimmed=True, max_ndata=100, nstart=0)

    # test_dir = os.path.dirname(__file__)
    # model_params = {'bs_is_isotropic': True,
    #                      'elastic_scatterings': ['ACD', 'IMP', 'PIE'],
    #                      'inelastic_scatterings': ['POP']}
    # performance_params = {'dE_min': 0.0001, 'nE_min': 2, 'Ecut': 0.7,
    #                            'parallel': True, 'BTE_iters': 5, 'nkdos': 29}
    # GaAs_params = {'epsilon_s': 12.9, 'epsilon_inf': 10.9,
    #                     'W_POP': 8.73, 'C_el': 139.7, 'E_D': {'n': 8.6, 'p': 8.6},
    #                     'P_PIE': 0.052, 'scissor': 0.5818}
    # GaAs_path = os.path.join(test_dir, '..', 'test_files', 'GaAs')
    # GaAs_cube = os.path.join(GaAs_path, "fort.123_GaAs_1099kp")
    #
    # expected_mu = {'overall': 4327.095}
    # performance_params = dict(performance_params)
    # performance_params["max_nbands"] = 1
    # amset = AMSET(calc_dir=GaAs_path, material_params=GaAs_params,
    #               model_params=model_params,
    #               performance_params=performance_params,
    #               dopings=[-3e13], temperatures=[300], k_integration=True,
    #               e_integration=False, fermi_type='k',
    #               loglevel=logging.ERROR)
    # amset.run(GaAs_cube, kgrid_tp='coarse', write_outputs=False, test_k_anisotropic=True)
    # mobility = amset.mobility
    # kgrid = amset.kgrid
    #
    # amset.plot(k_plots=['energy'], E_plots=['g'], show_interactive=True,
    #            carrier_types=amset.all_types, save_format=None)

    # # check mobility values
    # for mu in expected_mu.keys():
    #     diff = np.std(mobility['n'][mu][-3e13][300])
    #     avg = np.mean(mobility['n'][mu][-3e13][300])
    #     self.assertLess(diff / avg, 0.002)
    #     diff = abs(mobility['n'][mu][-3e13][300][0] - expected_mu[mu])
    #     avg = (mobility['n'][mu][-3e13][300][0] + expected_mu[mu]) / 2
    #     self.assertTrue(diff / avg <= 0.01)<|MERGE_RESOLUTION|>--- conflicted
+++ resolved
@@ -3623,29 +3623,18 @@
     amset = AMSET(calc_dir=cube_path, material_params=material_params,
                   model_params=model_params, performance_params=performance_params,
                   dopings = [-3e13],
-<<<<<<< HEAD
                   # dopings = [-1e20],
                   # dopings = [5.10E+18, 7.10E+18, 1.30E+19, 2.80E+19, 6.30E+19],
                   # dopings = [3.32e14],
                   # temperatures = [300],
                   temperatures = [201.36, 238.991, 287.807, 394.157, 502.575, 596.572],
-=======
-                  # dopings = [-2e15],
-                  # dopings = [5.10E+18, 7.10E+18, 1.30E+19, 2.80E+19, 6.30E+19],
-                  # dopings = [3.32e14
-                  # ],
-                  temperatures = [1000],
-                  # temperatures = [300, 400, 500, 600, 700, 800, 900, 1000],
->>>>>>> 0e622473
+
                   # temperatures = range(100, 1100, 100),
                   k_integration=True, e_integration=False, fermi_type='k',
                   loglevel=logging.DEBUG
                   )
-<<<<<<< HEAD
     amset.run_profiled(coeff_file, kgrid_tp='very fine', write_outputs=True)
-=======
-    amset.run_profiled(coeff_file, kgrid_tp='test', write_outputs=True)
->>>>>>> 0e622473
+
 
     # stats.print_callers(10)
 
