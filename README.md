--- conflicted
+++ resolved
@@ -1,7 +1,5 @@
 # <img alt="amset" src="docs_rst/source/_static/amset_logo.png" width="250">
 
-
-<<<<<<< HEAD
 AMSET is a package for calculating electronic transport properties from
 first-principles calculations.
 
@@ -10,8 +8,5 @@
 - **Source:** https://github.com/hackingmaterials/amset
 
 A paper with the full technical details of AMSET will be published soon.
-=======
-Ab initio Model for Mobility and Seebeck coefficient using Boltzmann Transport equation. AMSET (a.k.a aMoBT) in Python is currently in development and is not functional.
->>>>>>> 4f799d74
 
 Interested in contributing? See our [contribution guidelines](https://github.com/hackingmaterials/amset/blob/master/CONTRIBUTING.md)